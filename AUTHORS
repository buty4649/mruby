Original Authors "mruby developers" are:
   Yukihiro Matsumoto
   FUKUOKA CSK CORPORATION
   Kyushu Institute of Technology
   Network Applied Communication Laboratory, Inc.
   Daniel Bovensiepen
   Jon Maken
   Bjorn De Meyer
   Yuichiro MASUI
   Masamitsu MURASE
   Masaki Muranaka
   Internet Initiative Japan Inc.
   Tadashi FUKUZAWA
<<<<<<< HEAD
   MATSUMOTO Ryosuke
   Yasuhiro Matsumoto
=======
   Koji Yoshioka
>>>>>>> 3b225972
<|MERGE_RESOLUTION|>--- conflicted
+++ resolved
@@ -11,9 +11,6 @@
    Masaki Muranaka
    Internet Initiative Japan Inc.
    Tadashi FUKUZAWA
-<<<<<<< HEAD
    MATSUMOTO Ryosuke
    Yasuhiro Matsumoto
-=======
-   Koji Yoshioka
->>>>>>> 3b225972
+   Koji Yoshioka