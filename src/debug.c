#include <string.h>
#include "mruby.h"
#include "mruby/irep.h"
#include "mruby/debug.h"

static mrb_irep_debug_info_file *
get_file(mrb_irep_debug_info *info, uint32_t pc)
{
  mrb_irep_debug_info_file **ret;
  int32_t count;

  if(pc >= info->pc_count) { return NULL; }
  // get upper bound
  ret = info->files;
  count =  info->flen;
  while (count > 0) {
    int32_t step = count / 2;
    mrb_irep_debug_info_file **it = ret + step;
    if (!(pc < (*it)->start_pos)) {
      ret = it + 1;
      count -= step + 1;
    } else { count = step; }
  }

  --ret;

  // check returning file exists inside debug info
  mrb_assert(info->files <= ret && ret < (info->files + info->flen));
  // check pc is within the range of returning file
  mrb_assert((*ret)->start_pos <= pc &&
             pc < (((ret + 1 - info->files) < info->flen)
                   ? (*(ret+1))->start_pos : info->pc_count));

  return *ret;
}

static mrb_debug_line_type
select_line_type(const uint16_t *lines, size_t lines_len)
{
  size_t line_count = 0;
  int prev_line = -1;
  size_t i;
  for (i = 0; i < lines_len; ++i) {
    if (lines[i] != prev_line) {
      ++line_count;
    }
  }
  return (sizeof(uint16_t) * lines_len) <= (sizeof(mrb_irep_debug_info_line) * line_count)
      ? mrb_debug_line_ary : mrb_debug_line_flat_map;
}

char const*
mrb_debug_get_filename(mrb_irep *irep, uint32_t pc)
{
  if (irep && pc < irep->ilen) {
    mrb_irep_debug_info_file* f = NULL;
    if (!irep->debug_info) { return irep->filename; }
    else if ((f = get_file(irep->debug_info, pc))) {
      return f->filename;
    }
  }
  return NULL;
}

int32_t
mrb_debug_get_line(mrb_irep *irep, uint32_t pc)
{
  if (irep && pc < irep->ilen) {
    mrb_irep_debug_info_file* f = NULL;
    if (!irep->debug_info) {
      return irep->lines? irep->lines[pc] : -1;
    }
    else if ((f = get_file(irep->debug_info, pc))) {
      switch(f->line_type) {
        case mrb_debug_line_ary:
          mrb_assert(pc < (f->start_pos + f->line_entry_count));
          return f->line_ary[pc];

        case mrb_debug_line_flat_map: {
          // get upper bound
          mrb_irep_debug_info_line *ret = f->line_flat_map;
          uint32_t count = f->line_entry_count;
          while (count > 0) {
            int32_t step = count / 2;
            mrb_irep_debug_info_line *it = ret + step;
            if (!(pc < it->start_pos)) {
              ret = it + 1;
              count -= step + 1;
            } else { count = step; }
          }

          --ret;

<<<<<<< HEAD
          // check line entry pointer range
          mrb_assert(f->line_flat_map <= ret && ret < (f->line_flat_map + f->line_entry_count));
          // check pc range
=======
          mrb_assert((ret - f->line_flat_map) < (ptrdiff_t)f->line_entry_count);
>>>>>>> b8d5f0f6
          mrb_assert(ret->start_pos <= pc &&
                     pc < (((ret + 1 - f->line_flat_map) < f->line_entry_count)
                           ? (ret+1)->start_pos : irep->debug_info->pc_count));

          return ret->line;
        }
      }
    }
  }
  return -1;
}

mrb_irep_debug_info *
mrb_debug_info_alloc(mrb_state *mrb, mrb_irep *irep)
{
  static const mrb_irep_debug_info initial = { 0, 0, NULL };
  mrb_irep_debug_info *ret;

  mrb_assert(!irep->debug_info);
  ret = (mrb_irep_debug_info *)mrb_malloc(mrb, sizeof(*ret));
  *ret = initial;
  irep->debug_info = ret;
  return ret;
}

mrb_irep_debug_info_file *
mrb_debug_info_append_file(mrb_state *mrb, mrb_irep *irep,
                           uint32_t start_pos, uint32_t end_pos)
{
  mrb_irep_debug_info *info;
  mrb_irep_debug_info_file *ret;
  uint32_t file_pc_count;
  size_t fn_len;
  size_t len;
  uint32_t i;

  if (!irep->debug_info) { return NULL; }

  mrb_assert(irep->filename);
  mrb_assert(irep->lines);

  info = irep->debug_info;

  if (info->flen > 0 && strcmp(irep->filename, info->files[info->flen - 1]->filename) == 0) {
    return NULL;
  }

  ret = (mrb_irep_debug_info_file *)mrb_malloc(mrb, sizeof(*ret));
  info->files =
      (mrb_irep_debug_info_file*)info->files
      ? mrb_realloc(mrb, info->files, sizeof(mrb_irep_debug_info_file*) * (info->flen + 1))
      : mrb_malloc(mrb, sizeof(mrb_irep_debug_info_file*));
  info->files[info->flen++] = ret;

  file_pc_count = end_pos - start_pos;

  ret->start_pos = start_pos;
  info->pc_count = end_pos;

  fn_len = strlen(irep->filename);
  ret->filename_sym = mrb_intern2(mrb, irep->filename, fn_len);
  len = 0;
  ret->filename = mrb_sym2name_len(mrb, ret->filename_sym, &len);

  ret->line_type = select_line_type(irep->lines + start_pos, end_pos - start_pos);
  ret->line_ptr = NULL;

  switch(ret->line_type) {
    case mrb_debug_line_ary:
      ret->line_entry_count = file_pc_count;
      ret->line_ary = mrb_malloc(mrb, sizeof(uint16_t) * file_pc_count);
      for(i = 0; i < file_pc_count; ++i) {
        ret->line_ary[i] = irep->lines[start_pos + i];
      }
      break;

    case mrb_debug_line_flat_map: {
      uint16_t prev_line = 0;
      mrb_irep_debug_info_line m;
      ret->line_flat_map = mrb_malloc(mrb, sizeof(mrb_irep_debug_info_line) * 1);
      ret->line_entry_count = 0;
      for(i = 0; i < file_pc_count; ++i) {
        if(irep->lines[start_pos + i] == prev_line) { continue; }

        ret->line_flat_map = mrb_realloc(
            mrb, ret->line_flat_map,
            sizeof(mrb_irep_debug_info_line) * (ret->line_entry_count + 1));
        m.start_pos = start_pos + i;
        m.line = irep->lines[start_pos + i];
        ret->line_flat_map[ret->line_entry_count] = m;

        // update
        ++ret->line_entry_count;
        prev_line = irep->lines[start_pos + i];
      }
    } break;

    default: mrb_assert(0); break;
  }

  return ret;
}

void
mrb_debug_info_free(mrb_state *mrb, mrb_irep_debug_info *d)
{
  uint32_t i;

  if(!d) { return; }

  for(i = 0; i < d->flen; ++i) {
    mrb_assert(d->files[i]);
    mrb_free(mrb, d->files[i]->line_ptr);
    mrb_free(mrb, d->files[i]);
  }
  mrb_free(mrb, d->files);
  mrb_free(mrb, d);
}<|MERGE_RESOLUTION|>--- conflicted
+++ resolved
@@ -91,13 +91,9 @@
 
           --ret;
 
-<<<<<<< HEAD
           // check line entry pointer range
           mrb_assert(f->line_flat_map <= ret && ret < (f->line_flat_map + f->line_entry_count));
           // check pc range
-=======
-          mrb_assert((ret - f->line_flat_map) < (ptrdiff_t)f->line_entry_count);
->>>>>>> b8d5f0f6
           mrb_assert(ret->start_pos <= pc &&
                      pc < (((ret + 1 - f->line_flat_map) < f->line_entry_count)
                            ? (ret+1)->start_pos : irep->debug_info->pc_count));
