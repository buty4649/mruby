/*
** vm.c - virtual machine for mruby
**
** See Copyright Notice in mruby.h
*/

#include <stddef.h>
#include <stdarg.h>
#ifndef MRB_WITHOUT_FLOAT
#include <math.h>
#endif
#include <mruby.h>
#include <mruby/array.h>
#include <mruby/class.h>
#include <mruby/hash.h>
#include <mruby/irep.h>
#include <mruby/numeric.h>
#include <mruby/proc.h>
#include <mruby/range.h>
#include <mruby/string.h>
#include <mruby/variable.h>
#include <mruby/error.h>
#include <mruby/opcode.h>
#include "value_array.h"
#include <mruby/throw.h>

#ifdef MRB_DISABLE_STDIO
#if defined(__cplusplus)
extern "C" {
#endif
void abort(void);
#if defined(__cplusplus)
}  /* extern "C" { */
#endif
#endif

#define STACK_INIT_SIZE 128
#define CALLINFO_INIT_SIZE 32

#ifndef ENSURE_STACK_INIT_SIZE
#define ENSURE_STACK_INIT_SIZE 16
#endif

#ifndef RESCUE_STACK_INIT_SIZE
#define RESCUE_STACK_INIT_SIZE 16
#endif

/* Define amount of linear stack growth. */
#ifndef MRB_STACK_GROWTH
#define MRB_STACK_GROWTH 128
#endif

/* Maximum mrb_funcall() depth. Should be set lower on memory constrained systems. */
#ifndef MRB_FUNCALL_DEPTH_MAX
#define MRB_FUNCALL_DEPTH_MAX 512
#endif

/* Maximum depth of ecall() recursion. */
#ifndef MRB_ECALL_DEPTH_MAX
#define MRB_ECALL_DEPTH_MAX 512
#endif

/* Maximum stack depth. Should be set lower on memory constrained systems.
The value below allows about 60000 recursive calls in the simplest case. */
#ifndef MRB_STACK_MAX
#define MRB_STACK_MAX (0x40000 - MRB_STACK_GROWTH)
#endif

#ifdef VM_DEBUG
# define DEBUG(x) (x)
#else
# define DEBUG(x)
#endif


#ifndef MRB_GC_FIXED_ARENA
static void
mrb_gc_arena_shrink(mrb_state *mrb, int idx)
{
  mrb_gc *gc = &mrb->gc;
  int capa = gc->arena_capa;

  if (idx < capa / 4) {
    capa >>= 2;
    if (capa < MRB_GC_ARENA_SIZE) {
      capa = MRB_GC_ARENA_SIZE;
    }
    if (capa != gc->arena_capa) {
      gc->arena = (struct RBasic**)mrb_realloc(mrb, gc->arena, sizeof(struct RBasic*)*capa);
      gc->arena_capa = capa;
    }
  }
}
#else
#define mrb_gc_arena_shrink(mrb,idx)
#endif

#define CALL_MAXARGS 127

void mrb_method_missing(mrb_state *mrb, mrb_sym name, mrb_value self, mrb_value args);

static inline void
stack_clear(mrb_value *from, size_t count)
{
#ifndef MRB_NAN_BOXING
  const mrb_value mrb_value_zero = { { 0 } };

  while (count-- > 0) {
    *from++ = mrb_value_zero;
  }
#else
  while (count-- > 0) {
    SET_NIL_VALUE(*from);
    from++;
  }
#endif
}

static inline void
stack_copy(mrb_value *dst, const mrb_value *src, size_t size)
{
  while (size-- > 0) {
    *dst++ = *src++;
  }
}

static void
stack_init(mrb_state *mrb)
{
  struct mrb_context *c = mrb->c;

  /* mrb_assert(mrb->stack == NULL); */
  c->stbase = (mrb_value *)mrb_calloc(mrb, STACK_INIT_SIZE, sizeof(mrb_value));
  c->stend = c->stbase + STACK_INIT_SIZE;
  c->stack = c->stbase;

  /* mrb_assert(ci == NULL); */
  c->cibase = (mrb_callinfo *)mrb_calloc(mrb, CALLINFO_INIT_SIZE, sizeof(mrb_callinfo));
  c->ciend = c->cibase + CALLINFO_INIT_SIZE;
  c->ci = c->cibase;
  c->ci->target_class = mrb->object_class;
  c->ci->stackent = c->stack;
}

static inline void
envadjust(mrb_state *mrb, mrb_value *oldbase, mrb_value *newbase, size_t oldsize)
{
  mrb_callinfo *ci = mrb->c->cibase;

  if (newbase == oldbase) return;
  while (ci <= mrb->c->ci) {
    struct REnv *e = ci->env;
    mrb_value *st;

    if (e && MRB_ENV_ONSTACK_P(e) &&
        (st = e->stack) && oldbase <= st && st < oldbase+oldsize) {
      ptrdiff_t off = e->stack - oldbase;

      e->stack = newbase + off;
    }

    if (ci->proc && MRB_PROC_ENV_P(ci->proc) && ci->env != MRB_PROC_ENV(ci->proc)) {
      e = MRB_PROC_ENV(ci->proc);

      if (e && MRB_ENV_ONSTACK_P(e) &&
          (st = e->stack) && oldbase <= st && st < oldbase+oldsize) {
        ptrdiff_t off = e->stack - oldbase;

        e->stack = newbase + off;
      }
    }

    ci->stackent = newbase + (ci->stackent - oldbase);
    ci++;
  }
}

/** def rec ; $deep =+ 1 ; if $deep > 1000 ; return 0 ; end ; rec ; end  */

static void
stack_extend_alloc(mrb_state *mrb, mrb_int room)
{
  mrb_value *oldbase = mrb->c->stbase;
  mrb_value *newstack;
  size_t oldsize = mrb->c->stend - mrb->c->stbase;
  size_t size = oldsize;
  size_t off = mrb->c->stack - mrb->c->stbase;

  if (off > size) size = off;
#ifdef MRB_STACK_EXTEND_DOUBLING
  if ((size_t)room <= size)
    size *= 2;
  else
    size += room;
#else
  /* Use linear stack growth.
     It is slightly slower than doubling the stack space,
     but it saves memory on small devices. */
  if (room <= MRB_STACK_GROWTH)
    size += MRB_STACK_GROWTH;
  else
    size += room;
#endif

  newstack = (mrb_value *)mrb_realloc(mrb, mrb->c->stbase, sizeof(mrb_value) * size);
  if (newstack == NULL) {
    mrb_exc_raise(mrb, mrb_obj_value(mrb->stack_err));
  }
  stack_clear(&(newstack[oldsize]), size - oldsize);
  envadjust(mrb, oldbase, newstack, oldsize);
  mrb->c->stbase = newstack;
  mrb->c->stack = mrb->c->stbase + off;
  mrb->c->stend = mrb->c->stbase + size;

  /* Raise an exception if the new stack size will be too large,
     to prevent infinite recursion. However, do this only after resizing the stack, so mrb_raise has stack space to work with. */
  if (size > MRB_STACK_MAX) {
    mrb_exc_raise(mrb, mrb_obj_value(mrb->stack_err));
  }
}

MRB_API void
mrb_stack_extend(mrb_state *mrb, mrb_int room)
{
  if (mrb->c->stack + room >= mrb->c->stend) {
    stack_extend_alloc(mrb, room);
  }
}

static inline struct REnv*
uvenv(mrb_state *mrb, int up)
{
  struct RProc *proc = mrb->c->ci->proc;
  struct REnv *e;

  while (up--) {
    proc = proc->upper;
    if (!proc) return NULL;
  }
  e = MRB_PROC_ENV(proc);
  if (e) return e;              /* proc has enclosed env */
  else {
    mrb_callinfo *ci = mrb->c->ci;
    mrb_callinfo *cb = mrb->c->cibase;

    while (cb <= ci) {
      if (ci->proc == proc) {
        return ci->env;
      }
      ci--;
    }
  }
  return NULL;
}

static inline struct RProc*
top_proc(mrb_state *mrb, struct RProc *proc)
{
  while (proc->upper) {
    if (MRB_PROC_SCOPE_P(proc) || MRB_PROC_STRICT_P(proc))
      return proc;
    proc = proc->upper;
  }
  return proc;
}

#define CI_ACC_SKIP    -1
#define CI_ACC_DIRECT  -2
#define CI_ACC_RESUMED -3

static inline mrb_callinfo*
cipush(mrb_state *mrb, const mrb_code *pc, int push_stacks, int acc,
    struct RClass *target_class, struct RProc *proc, mrb_sym mid, int argc)
{
  struct mrb_context *c = mrb->c;
  static const mrb_callinfo ci_zero = { 0 };
  mrb_callinfo *ci = c->ci;

  if (ci + 1 == c->ciend) {
    ptrdiff_t size = ci - c->cibase;

    c->cibase = (mrb_callinfo *)mrb_realloc(mrb, c->cibase, sizeof(mrb_callinfo)*size*2);
    c->ci = c->cibase + size;
    c->ciend = c->cibase + size * 2;
  }
  ci = ++c->ci;
  *ci = ci_zero;
  ci->mid = mid;
  ci->proc = proc;
  ci->stackent = c->stack;
  ci->epos = c->eidx;
  ci->ridx = ci[-1].ridx;
  ci->pc = pc;
  ci->argc = argc;
  ci->acc = acc;
  ci->target_class = target_class;
  c->stack += push_stacks;

  return ci;
}

void
mrb_env_unshare(mrb_state *mrb, struct REnv *e)
{
  if (e == NULL) return;
  else {
    size_t len = (size_t)MRB_ENV_LEN(e);
    mrb_value *p;

    if (!MRB_ENV_ONSTACK_P(e)) return;
    if (e->cxt != mrb->c) return;
    if (e == mrb->c->cibase->env) return; /* for mirb */
    p = (mrb_value *)mrb_malloc(mrb, sizeof(mrb_value)*len);
    if (len > 0) {
      stack_copy(p, e->stack, len);
    }
    e->stack = p;
    MRB_ENV_CLOSE(e);
    mrb_write_barrier(mrb, (struct RBasic *)e);
  }
}

static inline mrb_callinfo*
cipop(mrb_state *mrb)
{
  struct mrb_context *c = mrb->c;
  struct REnv *env = c->ci->env;

  mrb->c->stack = c->ci->stackent;
  c->ci--;
  if (env) mrb_env_unshare(mrb, env);
  return c->ci;
}

void mrb_exc_set(mrb_state *mrb, mrb_value exc);
static mrb_value mrb_run(mrb_state *mrb, struct RProc* proc, mrb_value self);

static void
ecall(mrb_state *mrb)
{
  struct RProc *p;
  struct mrb_context *c = mrb->c;
  mrb_callinfo *ci = c->ci;
  struct RObject *exc;
  struct REnv *env;
  ptrdiff_t cioff;
  int ai = mrb_gc_arena_save(mrb);
  uint16_t i;
  int nregs;

  if (c->eidx == 0) return;
  i = --c->eidx;

  /* restrict total call depth of ecall() */
  if (++mrb->ecall_nest > MRB_ECALL_DEPTH_MAX) {
    mrb_exc_raise(mrb, mrb_obj_value(mrb->stack_err));
  }
  p = c->ensure[i];
  if (!p) return;
  mrb_assert(!MRB_PROC_CFUNC_P(p));
  c->ensure[i] = NULL;
  nregs = p->upper->body.irep->nregs;
  if (ci->proc && !MRB_PROC_CFUNC_P(ci->proc) &&
      ci->proc->body.irep->nregs > nregs) {
    nregs = ci->proc->body.irep->nregs;
  }
  cioff = ci - c->cibase;
  ci = cipush(mrb, NULL, nregs, CI_ACC_SKIP, MRB_PROC_TARGET_CLASS(p), p, ci->mid, 0);
  env = MRB_PROC_ENV(p);
  mrb_assert(env);
  exc = mrb->exc; mrb->exc = 0;
  if (exc) {
    mrb_gc_protect(mrb, mrb_obj_value(exc));
  }
  if (mrb->c->fib) {
    mrb_gc_protect(mrb, mrb_obj_value(mrb->c->fib));
  }
  mrb_run(mrb, p, env->stack[0]);
  mrb->c = c;
  c->ci = c->cibase + cioff;
  if (!mrb->exc) mrb->exc = exc;
  mrb_gc_arena_restore(mrb, ai);
  mrb->ecall_nest--;
}

#ifndef MRB_FUNCALL_ARGC_MAX
#define MRB_FUNCALL_ARGC_MAX 16
#endif

MRB_API mrb_value
mrb_funcall(mrb_state *mrb, mrb_value self, const char *name, mrb_int argc, ...)
{
  mrb_value argv[MRB_FUNCALL_ARGC_MAX];
  va_list ap;
  mrb_int i;
  mrb_sym mid = mrb_intern_cstr(mrb, name);

  if (argc > MRB_FUNCALL_ARGC_MAX) {
    mrb_raise(mrb, E_ARGUMENT_ERROR, "Too long arguments. (limit=" MRB_STRINGIZE(MRB_FUNCALL_ARGC_MAX) ")");
  }

  va_start(ap, argc);
  for (i = 0; i < argc; i++) {
    argv[i] = va_arg(ap, mrb_value);
  }
  va_end(ap);
  return mrb_funcall_argv(mrb, self, mid, argc, argv);
}

static int
ci_nregs(mrb_callinfo *ci)
{
  struct RProc *p;
  int n = 0;

  if (!ci) return 3;
  p = ci->proc;
  if (!p) {
    if (ci->argc < 0) return 3;
    return ci->argc+2;
  }
  if (!MRB_PROC_CFUNC_P(p) && p->body.irep) {
    n = p->body.irep->nregs;
  }
  if (ci->argc < 0) {
    if (n < 3) n = 3; /* self + args + blk */
  }
  if (ci->argc > n) {
    n = ci->argc + 2; /* self + blk */
  }
  return n;
}

MRB_API mrb_value
mrb_funcall_with_block(mrb_state *mrb, mrb_value self, mrb_sym mid, mrb_int argc, const mrb_value *argv, mrb_value blk)
{
  mrb_value val;
  int ai = mrb_gc_arena_save(mrb);

  if (!mrb->jmp) {
    struct mrb_jmpbuf c_jmp;
    ptrdiff_t nth_ci = mrb->c->ci - mrb->c->cibase;

    MRB_TRY(&c_jmp) {
      mrb->jmp = &c_jmp;
      /* recursive call */
      val = mrb_funcall_with_block(mrb, self, mid, argc, argv, blk);
      mrb->jmp = 0;
    }
    MRB_CATCH(&c_jmp) { /* error */
      while (nth_ci < (mrb->c->ci - mrb->c->cibase)) {
        cipop(mrb);
      }
      mrb->jmp = 0;
      val = mrb_obj_value(mrb->exc);
    }
    MRB_END_EXC(&c_jmp);
    mrb->jmp = 0;
  }
  else {
    mrb_method_t m;
    struct RClass *c;
    mrb_callinfo *ci;
    int n = ci_nregs(mrb->c->ci);
    ptrdiff_t voff = -1;

    if (!mrb->c->stack) {
      stack_init(mrb);
    }
    if (argc < 0) {
      mrb_raisef(mrb, E_ARGUMENT_ERROR, "negative argc for funcall (%i)", argc);
    }
    c = mrb_class(mrb, self);
    m = mrb_method_search_vm(mrb, &c, mid);
    if (MRB_METHOD_UNDEF_P(m)) {
      mrb_sym missing = mrb_intern_lit(mrb, "method_missing");
      mrb_value args = mrb_ary_new_from_values(mrb, argc, argv);
      m = mrb_method_search_vm(mrb, &c, missing);
      if (MRB_METHOD_UNDEF_P(m)) {
        mrb_method_missing(mrb, mid, self, args);
      }
      mrb_ary_unshift(mrb, args, mrb_symbol_value(mid));
      mrb_stack_extend(mrb, n+2);
      mrb->c->stack[n+1] = args;
      argc = -1;
    }
    if (mrb->c->ci - mrb->c->cibase > MRB_FUNCALL_DEPTH_MAX) {
      mrb_exc_raise(mrb, mrb_obj_value(mrb->stack_err));
    }
    ci = cipush(mrb, NULL, n, 0, c, NULL, mid, argc);
    if (argc < 0) argc = 1;
    if (mrb->c->stbase <= argv && argv < mrb->c->stend) {
      voff = argv - mrb->c->stbase;
    }
    if (argc >= CALL_MAXARGS) {
      mrb_value args = mrb_ary_new_from_values(mrb, argc, argv);

      mrb->c->stack[1] = args;
      ci->argc = -1;
      argc = 1;
    }
    mrb_stack_extend(mrb, argc + 2);
    if (MRB_METHOD_PROC_P(m)) {
      struct RProc *p = MRB_METHOD_PROC(m);

      ci->proc = p;
      if (!MRB_PROC_CFUNC_P(p)) {
        mrb_stack_extend(mrb, p->body.irep->nregs + argc);
      }
    }
    if (voff >= 0) {
      argv = mrb->c->stbase + voff;
    }
    mrb->c->stack[0] = self;
    if (ci->argc > 0) {
      stack_copy(mrb->c->stack+1, argv, argc);
    }
    mrb->c->stack[argc+1] = blk;

    if (MRB_METHOD_CFUNC_P(m)) {
      ci->acc = CI_ACC_DIRECT;
      val = MRB_METHOD_CFUNC(m)(mrb, self);
      cipop(mrb);
    }
    else {
      ci->acc = CI_ACC_SKIP;
      val = mrb_run(mrb, MRB_METHOD_PROC(m), self);
    }
  }
  mrb_gc_arena_restore(mrb, ai);
  mrb_gc_protect(mrb, val);
  return val;
}

MRB_API mrb_value
mrb_funcall_argv(mrb_state *mrb, mrb_value self, mrb_sym mid, mrb_int argc, const mrb_value *argv)
{
  return mrb_funcall_with_block(mrb, self, mid, argc, argv, mrb_nil_value());
}

mrb_value
mrb_exec_irep(mrb_state *mrb, mrb_value self, struct RProc *p)
{
  mrb_callinfo *ci = mrb->c->ci;
  int keep, nregs;

  mrb->c->stack[0] = self;
  ci->proc = p;
  if (MRB_PROC_CFUNC_P(p)) {
    return MRB_PROC_CFUNC(p)(mrb, self);
  }
  nregs = p->body.irep->nregs;
  if (ci->argc < 0) keep = 3;
  else keep = ci->argc + 2;
  if (nregs < keep) {
    mrb_stack_extend(mrb, keep);
  }
  else {
    mrb_stack_extend(mrb, nregs);
    stack_clear(mrb->c->stack+keep, nregs-keep);
  }

  cipush(mrb, p->body.irep->iseq, 0, 0, NULL, NULL, 0, 0);

  return self;
}

/* 15.3.1.3.4  */
/* 15.3.1.3.44 */
/*
 *  call-seq:
 *     obj.send(symbol [, args...])        -> obj
 *     obj.__send__(symbol [, args...])      -> obj
 *
 *  Invokes the method identified by _symbol_, passing it any
 *  arguments specified. You can use <code>__send__</code> if the name
 *  +send+ clashes with an existing method in _obj_.
 *
 *     class Klass
 *       def hello(*args)
 *         "Hello " + args.join(' ')
 *       end
 *     end
 *     k = Klass.new
 *     k.send :hello, "gentle", "readers"   #=> "Hello gentle readers"
 */
mrb_value
mrb_f_send(mrb_state *mrb, mrb_value self)
{
  mrb_sym name;
  mrb_value block, *argv, *regs;
  mrb_int argc, i, len;
  mrb_method_t m;
  struct RClass *c;
  mrb_callinfo *ci;

  mrb_get_args(mrb, "n*&", &name, &argv, &argc, &block);
  ci = mrb->c->ci;
  if (ci->acc < 0) {
  funcall:
    return mrb_funcall_with_block(mrb, self, name, argc, argv, block);
  }

  c = mrb_class(mrb, self);
  m = mrb_method_search_vm(mrb, &c, name);
  if (MRB_METHOD_UNDEF_P(m)) {            /* call method_mising */
    goto funcall;
  }

  ci->mid = name;
  ci->target_class = c;
  regs = mrb->c->stack+1;
  /* remove first symbol from arguments */
  if (ci->argc >= 0) {
    for (i=0,len=ci->argc; i<len; i++) {
      regs[i] = regs[i+1];
    }
    ci->argc--;
  }
  else {                     /* variable length arguments */
    regs[0] = mrb_ary_subseq(mrb, regs[0], 1, RARRAY_LEN(regs[0]) - 1);
  }

  if (MRB_METHOD_CFUNC_P(m)) {
    if (MRB_METHOD_PROC_P(m)) {
      ci->proc = MRB_METHOD_PROC(m);
    }
    return MRB_METHOD_CFUNC(m)(mrb, self);
  }
  return mrb_exec_irep(mrb, self, MRB_METHOD_PROC(m));
}

static mrb_value
eval_under(mrb_state *mrb, mrb_value self, mrb_value blk, struct RClass *c)
{
  struct RProc *p;
  mrb_callinfo *ci;
  int nregs;

  if (mrb_nil_p(blk)) {
    mrb_raise(mrb, E_ARGUMENT_ERROR, "no block given");
  }
  ci = mrb->c->ci;
  if (ci->acc == CI_ACC_DIRECT) {
    return mrb_yield_with_class(mrb, blk, 1, &self, self, c);
  }
  ci->target_class = c;
  p = mrb_proc_ptr(blk);
  ci->proc = p;
  ci->argc = 1;
  ci->mid = ci[-1].mid;
  if (MRB_PROC_CFUNC_P(p)) {
    mrb_stack_extend(mrb, 3);
    mrb->c->stack[0] = self;
    mrb->c->stack[1] = self;
    mrb->c->stack[2] = mrb_nil_value();
    return MRB_PROC_CFUNC(p)(mrb, self);
  }
  nregs = p->body.irep->nregs;
  if (nregs < 3) nregs = 3;
  mrb_stack_extend(mrb, nregs);
  mrb->c->stack[0] = self;
  mrb->c->stack[1] = self;
  stack_clear(mrb->c->stack+2, nregs-2);
  ci = cipush(mrb, p->body.irep->iseq, 0, 0, NULL, NULL, 0, 0);

  return self;
}

/* 15.2.2.4.35 */
/*
 *  call-seq:
 *     mod.class_eval {| | block }  -> obj
 *     mod.module_eval {| | block } -> obj
 *
 *  Evaluates block in the context of _mod_. This can
 *  be used to add methods to a class. <code>module_eval</code> returns
 *  the result of evaluating its argument.
 */
mrb_value
mrb_mod_module_eval(mrb_state *mrb, mrb_value mod)
{
  mrb_value a, b;

  if (mrb_get_args(mrb, "|S&", &a, &b) == 1) {
    mrb_raise(mrb, E_NOTIMP_ERROR, "module_eval/class_eval with string not implemented");
  }
  return eval_under(mrb, mod, b, mrb_class_ptr(mod));
}

/* 15.3.1.3.18 */
/*
 *  call-seq:
 *     obj.instance_eval {| | block }                       -> obj
 *
 *  Evaluates the given block,within  the context of the receiver (_obj_).
 *  In order to set the context, the variable +self+ is set to _obj_ while
 *  the code is executing, giving the code access to _obj_'s
 *  instance variables. In the version of <code>instance_eval</code>
 *  that takes a +String+, the optional second and third
 *  parameters supply a filename and starting line number that are used
 *  when reporting compilation errors.
 *
 *     class KlassWithSecret
 *       def initialize
 *         @secret = 99
 *       end
 *     end
 *     k = KlassWithSecret.new
 *     k.instance_eval { @secret }   #=> 99
 */
mrb_value
mrb_obj_instance_eval(mrb_state *mrb, mrb_value self)
{
  mrb_value a, b;

  if (mrb_get_args(mrb, "|S&", &a, &b) == 1) {
    mrb_raise(mrb, E_NOTIMP_ERROR, "instance_eval with string not implemented");
  }
  return eval_under(mrb, self, b, mrb_singleton_class_ptr(mrb, self));
}

MRB_API mrb_value
mrb_yield_with_class(mrb_state *mrb, mrb_value b, mrb_int argc, const mrb_value *argv, mrb_value self, struct RClass *c)
{
  struct RProc *p;
  mrb_sym mid = mrb->c->ci->mid;
  mrb_callinfo *ci;
  mrb_value val;
  int n;

  if (mrb_nil_p(b)) {
    mrb_raise(mrb, E_ARGUMENT_ERROR, "no block given");
  }
  ci = mrb->c->ci;
  n = ci_nregs(ci);
  if (ci - mrb->c->cibase > MRB_FUNCALL_DEPTH_MAX) {
    mrb_exc_raise(mrb, mrb_obj_value(mrb->stack_err));
  }
  p = mrb_proc_ptr(b);
<<<<<<< HEAD
  ci = cipush(mrb);
  ci->mid = mid;
  ci->proc = p;
  ci->target_class = c;
  ci->acc = CI_ACC_SKIP;
  ci->stackent = mrb->c->stack;
  mrb->c->stack += n;
=======
  ci = cipush(mrb, NULL, n, CI_ACC_SKIP, c, p, mid, 0 /* dummy */);
>>>>>>> 11cc7bed
  if (argc >= CALL_MAXARGS) {
    ci->argc = -1;
    n = 3;
  }
  else {
    ci->argc = (int)argc;
    n = argc + 2;
  }
  mrb_stack_extend(mrb, n);
  mrb->c->stack[0] = self;
  if (ci->argc < 0) {
    mrb->c->stack[1] = mrb_ary_new_from_values(mrb, argc, argv);
    argc = 1;
  }
  else if (argc > 0) {
    stack_copy(mrb->c->stack+1, argv, argc);
  }
  mrb->c->stack[argc+1] = mrb_nil_value();

  if (MRB_PROC_CFUNC_P(p)) {
    val = MRB_PROC_CFUNC(p)(mrb, self);
    cipop(mrb);
  }
  else {
    val = mrb_run(mrb, p, self);
  }
  return val;
}

MRB_API mrb_value
mrb_yield_argv(mrb_state *mrb, mrb_value b, mrb_int argc, const mrb_value *argv)
{
  struct RProc *p = mrb_proc_ptr(b);

  return mrb_yield_with_class(mrb, b, argc, argv, MRB_PROC_ENV(p)->stack[0], MRB_PROC_TARGET_CLASS(p));
}

MRB_API mrb_value
mrb_yield(mrb_state *mrb, mrb_value b, mrb_value arg)
{
  struct RProc *p = mrb_proc_ptr(b);

  return mrb_yield_with_class(mrb, b, 1, &arg, MRB_PROC_ENV(p)->stack[0], MRB_PROC_TARGET_CLASS(p));
}

mrb_value
mrb_yield_cont(mrb_state *mrb, mrb_value b, mrb_value self, mrb_int argc, const mrb_value *argv)
{
  struct RProc *p;
  mrb_callinfo *ci;

  if (mrb_nil_p(b)) {
    mrb_raise(mrb, E_ARGUMENT_ERROR, "no block given");
  }
  if (!mrb_proc_p(b)) {
    mrb_raise(mrb, E_TYPE_ERROR, "not a block");
  }

  p = mrb_proc_ptr(b);
  ci = mrb->c->ci;

  mrb_stack_extend(mrb, 3);
  mrb->c->stack[1] = mrb_ary_new_from_values(mrb, argc, argv);
  mrb->c->stack[2] = mrb_nil_value();
  ci->argc = -1;
  return mrb_exec_irep(mrb, self, p);
}

static struct RBreak*
break_new(mrb_state *mrb, struct RProc *p, mrb_value val)
{
  struct RBreak *brk;

  brk = (struct RBreak*)mrb_obj_alloc(mrb, MRB_TT_BREAK, NULL);
  mrb_break_proc_set(brk, p);
  mrb_break_value_set(brk, val);

  return brk;
}

typedef enum {
  LOCALJUMP_ERROR_RETURN = 0,
  LOCALJUMP_ERROR_BREAK = 1,
  LOCALJUMP_ERROR_YIELD = 2
} localjump_error_kind;

static void
localjump_error(mrb_state *mrb, localjump_error_kind kind)
{
  char kind_str[3][7] = { "return", "break", "yield" };
  char kind_str_len[] = { 6, 5, 5 };
  static const char lead[] = "unexpected ";
  mrb_value msg;
  mrb_value exc;

  msg = mrb_str_new_capa(mrb, sizeof(lead) + 7);
  mrb_str_cat(mrb, msg, lead, sizeof(lead) - 1);
  mrb_str_cat(mrb, msg, kind_str[kind], kind_str_len[kind]);
  exc = mrb_exc_new_str(mrb, E_LOCALJUMP_ERROR, msg);
  mrb_exc_set(mrb, exc);
}

static void
argnum_error(mrb_state *mrb, mrb_int num)
{
  mrb_value exc;
  mrb_value str;
  mrb_int argc = mrb->c->ci->argc;

  if (argc < 0) {
    mrb_value args = mrb->c->stack[1];
    if (mrb_array_p(args)) {
      argc = RARRAY_LEN(args);
    }
  }
  if (mrb->c->ci->mid) {
    str = mrb_format(mrb, "'%n': wrong number of arguments (%i for %i)",
                     mrb->c->ci->mid, argc, num);
  }
  else {
    str = mrb_format(mrb, "wrong number of arguments (%i for %i)", argc, num);
  }
  exc = mrb_exc_new_str(mrb, E_ARGUMENT_ERROR, str);
  mrb_exc_set(mrb, exc);
}

#define ERR_PC_SET(mrb) mrb->c->ci->err = pc0;
#define ERR_PC_CLR(mrb) mrb->c->ci->err = 0;
#ifdef MRB_ENABLE_DEBUG_HOOK
#define CODE_FETCH_HOOK(mrb, irep, pc, regs) if ((mrb)->code_fetch_hook) (mrb)->code_fetch_hook((mrb), (irep), (pc), (regs));
#else
#define CODE_FETCH_HOOK(mrb, irep, pc, regs)
#endif

#ifdef MRB_BYTECODE_DECODE_OPTION
#define BYTECODE_DECODER(x) ((mrb)->bytecode_decoder)?(mrb)->bytecode_decoder((mrb), (x)):(x)
#else
#define BYTECODE_DECODER(x) (x)
#endif

#ifndef MRB_DISABLE_DIRECT_THREADING
#if defined __GNUC__ || defined __clang__ || defined __INTEL_COMPILER
#define DIRECT_THREADED
#endif
#endif /* ifndef MRB_DISABLE_DIRECT_THREADING */

#ifndef DIRECT_THREADED

#define INIT_DISPATCH for (;;) { insn = BYTECODE_DECODER(*pc); CODE_FETCH_HOOK(mrb, irep, pc, regs); switch (insn) {
#define CASE(insn,ops) case insn: pc0=pc++; FETCH_ ## ops ();; L_ ## insn ## _BODY:
#define NEXT break
#define JUMP NEXT
#define END_DISPATCH }}

#else

#define INIT_DISPATCH JUMP; return mrb_nil_value();
#define CASE(insn,ops) L_ ## insn: pc0=pc++; FETCH_ ## ops (); L_ ## insn ## _BODY:
#define NEXT insn=BYTECODE_DECODER(*pc); CODE_FETCH_HOOK(mrb, irep, pc, regs); goto *optable[insn]
#define JUMP NEXT

#define END_DISPATCH

#endif

MRB_API mrb_value
mrb_vm_run(mrb_state *mrb, struct RProc *proc, mrb_value self, unsigned int stack_keep)
{
  mrb_irep *irep = proc->body.irep;
  mrb_value result;
  struct mrb_context *c = mrb->c;
  ptrdiff_t cioff = c->ci - c->cibase;
  unsigned int nregs = irep->nregs;

  if (!c->stack) {
    stack_init(mrb);
  }
  if (stack_keep > nregs)
    nregs = stack_keep;
  mrb_stack_extend(mrb, nregs);
  stack_clear(c->stack + stack_keep, nregs - stack_keep);
  c->stack[0] = self;
  result = mrb_vm_exec(mrb, proc, irep->iseq);
  if (mrb->c != c) {
    if (mrb->c->fib) {
      mrb_write_barrier(mrb, (struct RBasic*)mrb->c->fib);
    }
    mrb->c = c;
  }
  else if (c->ci - c->cibase > cioff) {
    c->ci = c->cibase + cioff;
  }
  return result;
}

static mrb_bool
check_target_class(mrb_state *mrb)
{
  if (!mrb->c->ci->target_class) {
    mrb_value exc = mrb_exc_new_str_lit(mrb, E_TYPE_ERROR, "no target class or module");
    mrb_exc_set(mrb, exc);
    return FALSE;
  }
  return TRUE;
}

void mrb_hash_check_kdict(mrb_state *mrb, mrb_value self);

MRB_API mrb_value
mrb_vm_exec(mrb_state *mrb, struct RProc *proc, const mrb_code *pc)
{
  /* mrb_assert(MRB_PROC_CFUNC_P(proc)) */
  const mrb_code *pc0 = pc;
  mrb_irep *irep = proc->body.irep;
  mrb_value *pool = irep->pool;
  mrb_sym *syms = irep->syms;
  mrb_code insn;
  int ai = mrb_gc_arena_save(mrb);
  struct mrb_jmpbuf *prev_jmp = mrb->jmp;
  struct mrb_jmpbuf c_jmp;
  uint32_t a;
  uint16_t b;
  uint8_t c;
  mrb_sym mid;

#ifdef DIRECT_THREADED
  static void *optable[] = {
#define OPCODE(x,_) &&L_OP_ ## x,
#include "mruby/ops.h"
#undef OPCODE
  };
#endif

  mrb_bool exc_catched = FALSE;
RETRY_TRY_BLOCK:

  MRB_TRY(&c_jmp) {

  if (exc_catched) {
    exc_catched = FALSE;
    mrb_gc_arena_restore(mrb, ai);
    if (mrb->exc && mrb->exc->tt == MRB_TT_BREAK)
      goto L_BREAK;
    goto L_RAISE;
  }
  mrb->jmp = &c_jmp;
  mrb->c->ci->proc = proc;

#define regs (mrb->c->stack)
  INIT_DISPATCH {
    CASE(OP_NOP, Z) {
      /* do nothing */
      NEXT;
    }

    CASE(OP_MOVE, BB) {
      regs[a] = regs[b];
      NEXT;
    }

    CASE(OP_LOADL, BB) {
#ifdef MRB_WORD_BOXING
      mrb_value val = pool[b];
#ifndef MRB_WITHOUT_FLOAT
      if (mrb_float_p(val)) {
        val = mrb_float_value(mrb, mrb_float(val));
      }
#endif
      regs[a] = val;
#else
      regs[a] = pool[b];
#endif
      NEXT;
    }

    CASE(OP_LOADI, BB) {
      SET_INT_VALUE(regs[a], b);
      NEXT;
    }

    CASE(OP_LOADINEG, BB) {
      SET_INT_VALUE(regs[a], -b);
      NEXT;
    }

    CASE(OP_LOADI__1,B) goto L_LOADI;
    CASE(OP_LOADI_0,B) goto L_LOADI;
    CASE(OP_LOADI_1,B) goto L_LOADI;
    CASE(OP_LOADI_2,B) goto L_LOADI;
    CASE(OP_LOADI_3,B) goto L_LOADI;
    CASE(OP_LOADI_4,B) goto L_LOADI;
    CASE(OP_LOADI_5,B) goto L_LOADI;
    CASE(OP_LOADI_6,B) goto L_LOADI;
    CASE(OP_LOADI_7, B) {
    L_LOADI:
      SET_INT_VALUE(regs[a], (mrb_int)insn - (mrb_int)OP_LOADI_0);
      NEXT;
    }

    CASE(OP_LOADI16, BS) {
      SET_INT_VALUE(regs[a], (mrb_int)(int16_t)b);
      NEXT;
    }

    CASE(OP_LOADSYM, BB) {
      SET_SYM_VALUE(regs[a], syms[b]);
      NEXT;
    }

    CASE(OP_LOADNIL, B) {
      SET_NIL_VALUE(regs[a]);
      NEXT;
    }

    CASE(OP_LOADSELF, B) {
      regs[a] = regs[0];
      NEXT;
    }

    CASE(OP_LOADT, B) {
      SET_TRUE_VALUE(regs[a]);
      NEXT;
    }

    CASE(OP_LOADF, B) {
      SET_FALSE_VALUE(regs[a]);
      NEXT;
    }

    CASE(OP_GETGV, BB) {
      mrb_value val = mrb_gv_get(mrb, syms[b]);
      regs[a] = val;
      NEXT;
    }

    CASE(OP_SETGV, BB) {
      mrb_gv_set(mrb, syms[b], regs[a]);
      NEXT;
    }

    CASE(OP_GETSV, BB) {
      mrb_value val = mrb_vm_special_get(mrb, syms[b]);
      regs[a] = val;
      NEXT;
    }

    CASE(OP_SETSV, BB) {
      mrb_vm_special_set(mrb, syms[b], regs[a]);
      NEXT;
    }

    CASE(OP_GETIV, BB) {
      regs[a] = mrb_iv_get(mrb, regs[0], syms[b]);
      NEXT;
    }

    CASE(OP_SETIV, BB) {
      mrb_iv_set(mrb, regs[0], syms[b], regs[a]);
      NEXT;
    }

    CASE(OP_GETCV, BB) {
      mrb_value val;
      ERR_PC_SET(mrb);
      val = mrb_vm_cv_get(mrb, syms[b]);
      ERR_PC_CLR(mrb);
      regs[a] = val;
      NEXT;
    }

    CASE(OP_SETCV, BB) {
      mrb_vm_cv_set(mrb, syms[b], regs[a]);
      NEXT;
    }

    CASE(OP_GETCONST, BB) {
      mrb_value val;
      mrb_sym sym = syms[b];

      ERR_PC_SET(mrb);
      val = mrb_vm_const_get(mrb, sym);
      ERR_PC_CLR(mrb);
      regs[a] = val;
      NEXT;
    }

    CASE(OP_SETCONST, BB) {
      mrb_vm_const_set(mrb, syms[b], regs[a]);
      NEXT;
    }

    CASE(OP_GETMCNST, BB) {
      mrb_value val;

      ERR_PC_SET(mrb);
      val = mrb_const_get(mrb, regs[a], syms[b]);
      ERR_PC_CLR(mrb);
      regs[a] = val;
      NEXT;
    }

    CASE(OP_SETMCNST, BB) {
      mrb_const_set(mrb, regs[a+1], syms[b], regs[a]);
      NEXT;
    }

    CASE(OP_GETUPVAR, BBB) {
      mrb_value *regs_a = regs + a;
      struct REnv *e = uvenv(mrb, c);

      if (e && b < MRB_ENV_LEN(e)) {
        *regs_a = e->stack[b];
      }
      else {
        *regs_a = mrb_nil_value();
      }
      NEXT;
    }

    CASE(OP_SETUPVAR, BBB) {
      struct REnv *e = uvenv(mrb, c);

      if (e) {
        mrb_value *regs_a = regs + a;

        if (b < MRB_ENV_LEN(e)) {
          e->stack[b] = *regs_a;
          mrb_write_barrier(mrb, (struct RBasic*)e);
        }
      }
      NEXT;
    }

    CASE(OP_JMP, S) {
      pc = irep->iseq+a;
      JUMP;
    }
    CASE(OP_JMPIF, BS) {
      if (mrb_test(regs[a])) {
        pc = irep->iseq+b;
        JUMP;
      }
      NEXT;
    }
    CASE(OP_JMPNOT, BS) {
      if (!mrb_test(regs[a])) {
        pc = irep->iseq+b;
        JUMP;
      }
      NEXT;
    }
    CASE(OP_JMPNIL, BS) {
      if (mrb_nil_p(regs[a])) {
        pc = irep->iseq+b;
        JUMP;
      }
      NEXT;
    }

    CASE(OP_ONERR, S) {
      /* check rescue stack */
      if (mrb->c->ci->ridx == UINT16_MAX-1) {
        mrb_value exc = mrb_exc_new_str_lit(mrb, E_RUNTIME_ERROR, "too many nested rescues");
        mrb_exc_set(mrb, exc);
        goto L_RAISE;
      }
      /* expand rescue stack */
      if (mrb->c->rsize <= mrb->c->ci->ridx) {
        if (mrb->c->rsize == 0) mrb->c->rsize = RESCUE_STACK_INIT_SIZE;
        else {
          mrb->c->rsize *= 2;
          if (mrb->c->rsize <= mrb->c->ci->ridx) {
            mrb->c->rsize = UINT16_MAX;
          }
        }
        mrb->c->rescue = (uint16_t*)mrb_realloc(mrb, mrb->c->rescue, sizeof(uint16_t)*mrb->c->rsize);
      }
      /* push rescue stack */
      mrb->c->rescue[mrb->c->ci->ridx++] = a;
      NEXT;
    }

    CASE(OP_EXCEPT, B) {
      mrb_value exc = mrb_obj_value(mrb->exc);
      mrb->exc = 0;
      regs[a] = exc;
      NEXT;
    }
    CASE(OP_RESCUE, BB) {
      mrb_value exc = regs[a];  /* exc on stack */
      mrb_value e = regs[b];
      struct RClass *ec;

      switch (mrb_type(e)) {
      case MRB_TT_CLASS:
      case MRB_TT_MODULE:
        break;
      default:
        {
          mrb_value exc;

          exc = mrb_exc_new_str_lit(mrb, E_TYPE_ERROR,
                                    "class or module required for rescue clause");
          mrb_exc_set(mrb, exc);
          goto L_RAISE;
        }
      }
      ec = mrb_class_ptr(e);
      regs[b] = mrb_bool_value(mrb_obj_is_kind_of(mrb, exc, ec));
      NEXT;
    }

    CASE(OP_POPERR, B) {
      mrb->c->ci->ridx -= a;
      NEXT;
    }

    CASE(OP_RAISE, B) {
      mrb_exc_set(mrb, regs[a]);
      goto L_RAISE;
    }

    CASE(OP_EPUSH, B) {
      struct RProc *p;

      p = mrb_closure_new(mrb, irep->reps[a]);
      /* check ensure stack */
      if (mrb->c->eidx == UINT16_MAX-1) {
        mrb_value exc = mrb_exc_new_str_lit(mrb, E_RUNTIME_ERROR, "too many nested ensures");
        mrb_exc_set(mrb, exc);
        goto L_RAISE;
      }
      /* expand ensure stack */
      if (mrb->c->esize <= mrb->c->eidx+1) {
        if (mrb->c->esize == 0) mrb->c->esize = ENSURE_STACK_INIT_SIZE;
        else {
          mrb->c->esize *= 2;
          if (mrb->c->esize <= mrb->c->eidx) {
            mrb->c->esize = UINT16_MAX;
          }
        }
        mrb->c->ensure = (struct RProc**)mrb_realloc(mrb, mrb->c->ensure, sizeof(struct RProc*)*mrb->c->esize);
      }
      /* push ensure stack */
      mrb->c->ensure[mrb->c->eidx++] = p;
      mrb->c->ensure[mrb->c->eidx] = NULL;
      mrb_gc_arena_restore(mrb, ai);
      NEXT;
    }

    CASE(OP_EPOP, B) {
      mrb_callinfo *ci = mrb->c->ci;
      unsigned int n, epos = ci->epos;
      mrb_value self = regs[0];
      struct RClass *target_class = ci->target_class;

      if (mrb->c->eidx <= epos) {
        NEXT;
      }

      if (a > (int)mrb->c->eidx - epos)
        a = mrb->c->eidx - epos;
      for (n=0; n<a; n++) {
        int nregs = irep->nregs;

        proc = mrb->c->ensure[epos+n];
        mrb->c->ensure[epos+n] = NULL;
        if (proc == NULL) continue;
        irep = proc->body.irep;
        ci = cipush(mrb, pc, nregs, nregs, target_class, proc, ci->mid, 0);
        mrb_stack_extend(mrb, irep->nregs);
        regs[0] = self;
        pc = irep->iseq;
      }
      pool = irep->pool;
      syms = irep->syms;
      mrb->c->eidx = epos;
      JUMP;
    }

    CASE(OP_SENDV, BB) {
      c = CALL_MAXARGS;
      goto L_SEND;
    };

    CASE(OP_SENDVB, BB) {
      c = CALL_MAXARGS;
      goto L_SENDB;
    };

    CASE(OP_SEND, BBB)
    L_SEND:
    {
      /* push nil after arguments */
      int bidx = (c == CALL_MAXARGS) ? a+2 : a+c+1;
      SET_NIL_VALUE(regs[bidx]);
      goto L_SENDB;
    };
    L_SEND_SYM:
    {
      /* push nil after arguments */
      int bidx = (c == CALL_MAXARGS) ? a+2 : a+c+1;
      SET_NIL_VALUE(regs[bidx]);
      goto L_SENDB_SYM;
    };

    CASE(OP_SENDB, BBB)
    L_SENDB:
    mid = syms[b];
    L_SENDB_SYM:
    {
      int argc = (c == CALL_MAXARGS) ? -1 : c;
      int bidx = (argc < 0) ? a+2 : a+c+1;
      mrb_method_t m;
      struct RClass *cls;
      mrb_callinfo *ci = mrb->c->ci;
      mrb_value recv, blk;

      mrb_assert(bidx < irep->nregs);

      recv = regs[a];
      blk = regs[bidx];
      if (!mrb_nil_p(blk) && !mrb_proc_p(blk)) {
        blk = mrb_convert_type(mrb, blk, MRB_TT_PROC, "Proc", "to_proc");
        /* The stack might have been reallocated during mrb_convert_type(),
           see #3622 */
        regs[bidx] = blk;
      }
      cls = mrb_class(mrb, recv);
      m = mrb_method_search_vm(mrb, &cls, mid);
      if (MRB_METHOD_UNDEF_P(m)) {
        mrb_sym missing = mrb_intern_lit(mrb, "method_missing");
        m = mrb_method_search_vm(mrb, &cls, missing);
        if (MRB_METHOD_UNDEF_P(m) || (missing == mrb->c->ci->mid && mrb_obj_eq(mrb, regs[0], recv))) {
          mrb_value args = (argc < 0) ? regs[a+1] : mrb_ary_new_from_values(mrb, c, regs+a+1);
          ERR_PC_SET(mrb);
          mrb_method_missing(mrb, mid, recv, args);
        }
        if (argc >= 0) {
          if (a+2 >= irep->nregs) {
            mrb_stack_extend(mrb, a+3);
          }
          regs[a+1] = mrb_ary_new_from_values(mrb, c, regs+a+1);
          regs[a+2] = blk;
          argc = -1;
        }
        mrb_ary_unshift(mrb, regs[a+1], mrb_symbol_value(mid));
        mid = missing;
      }

      /* push callinfo */
      ci = cipush(mrb, pc, a, a, cls, NULL, mid, argc);

      if (MRB_METHOD_CFUNC_P(m)) {
        if (MRB_METHOD_PROC_P(m)) {
          struct RProc *p = MRB_METHOD_PROC(m);

          ci->proc = p;
          recv = p->body.func(mrb, recv);
        }
        else if (MRB_METHOD_NOARG_P(m) &&
                 (argc > 0 || (argc == -1 && RARRAY_LEN(regs[1]) != 0))) {
          argnum_error(mrb, 0);
          goto L_RAISE;
        }
        else {
          recv = MRB_METHOD_FUNC(m)(mrb, recv);
        }
        mrb_gc_arena_restore(mrb, ai);
        mrb_gc_arena_shrink(mrb, ai);
        if (mrb->exc) goto L_RAISE;
        ci = mrb->c->ci;
        if (mrb_proc_p(blk)) {
          struct RProc *p = mrb_proc_ptr(blk);
          if (p && !MRB_PROC_STRICT_P(p) && MRB_PROC_ENV(p) == ci[-1].env) {
            p->flags |= MRB_PROC_ORPHAN;
          }
        }
        if (!ci->target_class) { /* return from context modifying method (resume/yield) */
          if (ci->acc == CI_ACC_RESUMED) {
            mrb->jmp = prev_jmp;
            return recv;
          }
          else {
            mrb_assert(!MRB_PROC_CFUNC_P(ci[-1].proc));
            proc = ci[-1].proc;
            irep = proc->body.irep;
            pool = irep->pool;
            syms = irep->syms;
          }
        }
        mrb->c->stack[0] = recv;
        /* pop stackpos */
        pc = ci->pc;
        cipop(mrb);
        JUMP;
      }
      else {
        /* setup environment for calling method */
        proc = ci->proc = MRB_METHOD_PROC(m);
        irep = proc->body.irep;
        pool = irep->pool;
        syms = irep->syms;
        mrb_stack_extend(mrb, (argc < 0 && irep->nregs < 3) ? 3 : irep->nregs);
        pc = irep->iseq;
        JUMP;
      }
    }

    CASE(OP_CALL, Z) {
      mrb_callinfo *ci;
      mrb_value recv = mrb->c->stack[0];
      struct RProc *m = mrb_proc_ptr(recv);

      /* replace callinfo */
      ci = mrb->c->ci;
      ci->target_class = MRB_PROC_TARGET_CLASS(m);
      ci->proc = m;
      if (MRB_PROC_ENV_P(m)) {
        ci->mid = MRB_PROC_ENV(m)->mid;
      }

      /* prepare stack */
      if (MRB_PROC_CFUNC_P(m)) {
        recv = MRB_PROC_CFUNC(m)(mrb, recv);
        mrb_gc_arena_restore(mrb, ai);
        mrb_gc_arena_shrink(mrb, ai);
        if (mrb->exc) goto L_RAISE;
        /* pop stackpos */
        ci = mrb->c->ci;
        pc = ci->pc;
        cipop(mrb);
        regs[ci->acc] = recv;
        irep = mrb->c->ci->proc->body.irep;
        pool = irep->pool;
        syms = irep->syms;
        JUMP;
      }
      else {
        /* setup environment for calling method */
        proc = m;
        irep = m->body.irep;
        if (!irep) {
          mrb->c->stack[0] = mrb_nil_value();
          a = 0;
          c = OP_R_NORMAL;
          goto L_OP_RETURN_BODY;
        }
        pool = irep->pool;
        syms = irep->syms;
        mrb_stack_extend(mrb, irep->nregs);
        if (ci->argc < 0) {
          if (irep->nregs > 3) {
            stack_clear(regs+3, irep->nregs-3);
          }
        }
        else if (ci->argc+2 < irep->nregs) {
          stack_clear(regs+ci->argc+2, irep->nregs-ci->argc-2);
        }
        if (MRB_PROC_ENV_P(m)) {
          regs[0] = MRB_PROC_ENV(m)->stack[0];
        }
        pc = irep->iseq;
        JUMP;
      }
    }

    CASE(OP_SUPER, BB) {
      int argc = (b == CALL_MAXARGS) ? -1 : b;
      int bidx = (argc < 0) ? a+2 : a+b+1;
      mrb_method_t m;
      struct RClass *cls;
      mrb_callinfo *ci = mrb->c->ci;
      mrb_value recv, blk;
      struct RProc *p = ci->proc;
      mrb_sym mid = ci->mid;
      struct RClass* target_class = MRB_PROC_TARGET_CLASS(p);

      if (MRB_PROC_ENV_P(p) && p->e.env->mid && p->e.env->mid != mid) { /* alias support */
        mid = p->e.env->mid;    /* restore old mid */
      }
      mrb_assert(bidx < irep->nregs);

      if (mid == 0 || !target_class) {
        mrb_value exc = mrb_exc_new_str_lit(mrb, E_NOMETHOD_ERROR, "super called outside of method");
        mrb_exc_set(mrb, exc);
        goto L_RAISE;
      }
      if (target_class->tt == MRB_TT_MODULE) {
        target_class = ci->target_class;
        if (target_class->tt != MRB_TT_ICLASS) {
          mrb_value exc = mrb_exc_new_str_lit(mrb, E_RUNTIME_ERROR, "superclass info lost [mruby limitations]");
          mrb_exc_set(mrb, exc);
          goto L_RAISE;
        }
      }
      recv = regs[0];
      if (!mrb_obj_is_kind_of(mrb, recv, target_class)) {
        mrb_value exc = mrb_exc_new_str_lit(mrb, E_TYPE_ERROR,
                                            "self has wrong type to call super in this context");
        mrb_exc_set(mrb, exc);
        goto L_RAISE;
      }
      blk = regs[bidx];
      if (!mrb_nil_p(blk) && !mrb_proc_p(blk)) {
        blk = mrb_convert_type(mrb, blk, MRB_TT_PROC, "Proc", "to_proc");
        /* The stack or ci stack might have been reallocated during
           mrb_convert_type(), see #3622 and #3784 */
        regs[bidx] = blk;
        ci = mrb->c->ci;
      }
      cls = target_class->super;
      m = mrb_method_search_vm(mrb, &cls, mid);
      if (MRB_METHOD_UNDEF_P(m)) {
        mrb_sym missing = mrb_intern_lit(mrb, "method_missing");

        if (mid != missing) {
          cls = mrb_class(mrb, recv);
        }
        m = mrb_method_search_vm(mrb, &cls, missing);
        if (MRB_METHOD_UNDEF_P(m)) {
          mrb_value args = (argc < 0) ? regs[a+1] : mrb_ary_new_from_values(mrb, b, regs+a+1);
          ERR_PC_SET(mrb);
          mrb_method_missing(mrb, mid, recv, args);
        }
        mid = missing;
        if (argc >= 0) {
          if (a+2 >= irep->nregs) {
            mrb_stack_extend(mrb, a+3);
          }
          regs[a+1] = mrb_ary_new_from_values(mrb, b, regs+a+1);
          regs[a+2] = blk;
          argc = -1;
        }
        mrb_ary_unshift(mrb, regs[a+1], mrb_symbol_value(ci->mid));
      }

      /* push callinfo */
      ci = cipush(mrb, pc, a, 0, cls, NULL, mid, argc);

      /* prepare stack */
      mrb->c->stack[0] = recv;

      if (MRB_METHOD_CFUNC_P(m)) {
        mrb_value v;

        if (MRB_METHOD_PROC_P(m)) {
          ci->proc = MRB_METHOD_PROC(m);
        }
        v = MRB_METHOD_CFUNC(m)(mrb, recv);
        mrb_gc_arena_restore(mrb, ai);
        if (mrb->exc) goto L_RAISE;
        ci = mrb->c->ci;
        if (!ci->target_class) { /* return from context modifying method (resume/yield) */
          if (ci->acc == CI_ACC_RESUMED) {
            mrb->jmp = prev_jmp;
            return v;
          }
          else {
            mrb_assert(!MRB_PROC_CFUNC_P(ci[-1].proc));
            proc = ci[-1].proc;
            irep = proc->body.irep;
            pool = irep->pool;
            syms = irep->syms;
          }
        }
        mrb->c->stack[0] = v;
        pc = ci->pc;
        cipop(mrb);
        JUMP;
      }
      else {
        /* fill callinfo */
        ci->acc = a;

        /* setup environment for calling method */
        proc = ci->proc = MRB_METHOD_PROC(m);
        irep = proc->body.irep;
        pool = irep->pool;
        syms = irep->syms;
        mrb_stack_extend(mrb, (argc < 0 && irep->nregs < 3) ? 3 : irep->nregs);
        pc = irep->iseq;
        JUMP;
      }
    }

    CASE(OP_ARGARY, BS) {
      int m1 = (b>>11)&0x3f;
      int r  = (b>>10)&0x1;
      int m2 = (b>>5)&0x1f;
      int kd = (b>>4)&0x1;
      int lv = (b>>0)&0xf;
      mrb_value *stack;

      if (mrb->c->ci->mid == 0 || mrb->c->ci->target_class == NULL) {
        mrb_value exc;

      L_NOSUPER:
        exc = mrb_exc_new_str_lit(mrb, E_NOMETHOD_ERROR, "super called outside of method");
        mrb_exc_set(mrb, exc);
        goto L_RAISE;
      }
      if (lv == 0) stack = regs + 1;
      else {
        struct REnv *e = uvenv(mrb, lv-1);
        if (!e) goto L_NOSUPER;
        if (MRB_ENV_LEN(e) <= m1+r+m2+kd+1)
          goto L_NOSUPER;
        stack = e->stack + 1;
      }
      if (r == 0) {
        regs[a] = mrb_ary_new_from_values(mrb, m1+m2+kd, stack);
      }
      else {
        mrb_value *pp = NULL;
        struct RArray *rest;
        int len = 0;

        if (mrb_array_p(stack[m1])) {
          struct RArray *ary = mrb_ary_ptr(stack[m1]);

          pp = ARY_PTR(ary);
          len = (int)ARY_LEN(ary);
        }
        regs[a] = mrb_ary_new_capa(mrb, m1+len+m2+kd);
        rest = mrb_ary_ptr(regs[a]);
        if (m1 > 0) {
          stack_copy(ARY_PTR(rest), stack, m1);
        }
        if (len > 0) {
          stack_copy(ARY_PTR(rest)+m1, pp, len);
        }
        if (m2 > 0) {
          stack_copy(ARY_PTR(rest)+m1+len, stack+m1+1, m2);
        }
        if (kd) {
          stack_copy(ARY_PTR(rest)+m1+len+m2, stack+m1+m2+1, kd);
        }
        ARY_SET_LEN(rest, m1+len+m2+kd);
      }
      regs[a+1] = stack[m1+r+m2];
      mrb_gc_arena_restore(mrb, ai);
      NEXT;
    }

    CASE(OP_ENTER, W) {
      int m1 = MRB_ASPEC_REQ(a);
      int o  = MRB_ASPEC_OPT(a);
      int r  = MRB_ASPEC_REST(a);
      int m2 = MRB_ASPEC_POST(a);
      int kd = (MRB_ASPEC_KEY(a) > 0 || MRB_ASPEC_KDICT(a))? 1 : 0;
      /* unused
      int b  = MRB_ASPEC_BLOCK(a);
      */
      int argc = mrb->c->ci->argc;
      mrb_value *argv = regs+1;
      mrb_value * const argv0 = argv;
      int const len = m1 + o + r + m2;
      int const blk_pos = len + kd + 1;
      mrb_value *blk = &argv[argc < 0 ? 1 : argc];
      mrb_value kdict;
      int kargs = kd;

      /* arguments is passed with Array */
      if (argc < 0) {
        struct RArray *ary = mrb_ary_ptr(regs[1]);
        argv = ARY_PTR(ary);
        argc = (int)ARY_LEN(ary);
        mrb_gc_protect(mrb, regs[1]);
      }

      /* strict argument check */
      if (mrb->c->ci->proc && MRB_PROC_STRICT_P(mrb->c->ci->proc)) {
        if (argc < m1 + m2 || (r == 0 && argc > len + kd)) {
          argnum_error(mrb, m1+m2);
          goto L_RAISE;
        }
      }
      /* extract first argument array to arguments */
      else if (len > 1 && argc == 1 && mrb_array_p(argv[0])) {
        mrb_gc_protect(mrb, argv[0]);
        argc = (int)RARRAY_LEN(argv[0]);
        argv = RARRAY_PTR(argv[0]);
      }

      if (kd) {
        /* check last arguments is hash if method takes keyword arguments */
        if (argc == m1+m2) {
          kdict = mrb_hash_new(mrb);
          kargs = 0;
        }
        else {
          if (argv && argc > 0 && mrb_hash_p(argv[argc-1])) {
            kdict = argv[argc-1];
            mrb_hash_check_kdict(mrb, kdict);
          }
          else if (r || argc <= m1+m2+o
                   || !(mrb->c->ci->proc && MRB_PROC_STRICT_P(mrb->c->ci->proc))) {
            kdict = mrb_hash_new(mrb);
            kargs = 0;
          }
          else {
            argnum_error(mrb, m1+m2);
            goto L_RAISE;
          }
          if (MRB_ASPEC_KEY(a) > 0) {
            kdict = mrb_hash_dup(mrb, kdict);
          }
        }
      }

      /* no rest arguments */
      if (argc-kargs < len) {
        int mlen = m2;
        if (argc < m1+m2) {
          mlen = m1 < argc ? argc - m1 : 0;
        }
        regs[blk_pos] = *blk; /* move block */
        if (kd) regs[len + 1] = kdict;

        /* copy mandatory and optional arguments */
        if (argv0 != argv) {
          value_move(&regs[1], argv, argc-mlen); /* m1 + o */
        }
        if (argc < m1) {
          stack_clear(&regs[argc+1], m1-argc);
        }
        /* copy post mandatory arguments */
        if (mlen) {
          value_move(&regs[len-m2+1], &argv[argc-mlen], mlen);
        }
        if (mlen < m2) {
          stack_clear(&regs[len-m2+mlen+1], m2-mlen);
        }
        /* initalize rest arguments with empty Array */
        if (r) {
          regs[m1+o+1] = mrb_ary_new_capa(mrb, 0);
        }
        /* skip initailizer of passed arguments */
        if (o > 0 && argc-kargs > m1+m2)
          pc += (argc - kargs - m1 - m2)*3;
      }
      else {
        int rnum = 0;
        if (argv0 != argv) {
          regs[blk_pos] = *blk; /* move block */
          if (kd) regs[len + 1] = kdict;
          value_move(&regs[1], argv, m1+o);
        }
        if (r) {
          mrb_value ary;

          rnum = argc-m1-o-m2-kargs;
          ary = mrb_ary_new_from_values(mrb, rnum, argv+m1+o);
          regs[m1+o+1] = ary;
        }
        if (m2) {
          if (argc-m2 > m1) {
            value_move(&regs[m1+o+r+1], &argv[m1+o+rnum], m2);
          }
        }
        if (argv0 == argv) {
          regs[blk_pos] = *blk; /* move block */
          if (kd) regs[len + 1] = kdict;
        }
        pc += o*3;
      }

      /* format arguments for generated code */
      mrb->c->ci->argc = len + kd;

      /* clear local (but non-argument) variables */
      if (irep->nlocals-blk_pos-1 > 0) {
        stack_clear(&regs[blk_pos+1], irep->nlocals-blk_pos-1);
      }
      JUMP;
    }

    CASE(OP_KARG, BB) {
      mrb_value k = mrb_symbol_value(syms[b]);
      mrb_value kdict = regs[mrb->c->ci->argc];

      if (!mrb_hash_p(kdict) || !mrb_hash_key_p(mrb, kdict, k)) {
        mrb_value str = mrb_format(mrb, "missing keyword: %v", k);
        mrb_exc_set(mrb, mrb_exc_new_str(mrb, E_ARGUMENT_ERROR, str));
        goto L_RAISE;
      }
      regs[a] = mrb_hash_get(mrb, kdict, k);
      mrb_hash_delete_key(mrb, kdict, k);
      NEXT;
    }

    CASE(OP_KEY_P, BB) {
      mrb_value k = mrb_symbol_value(syms[b]);
      mrb_value kdict = regs[mrb->c->ci->argc];
      mrb_bool key_p = FALSE;

      if (mrb_hash_p(kdict)) {
        key_p = mrb_hash_key_p(mrb, kdict, k);
      }
      regs[a] = mrb_bool_value(key_p);
      NEXT;
    }

    CASE(OP_KEYEND, Z) {
      mrb_value kdict = regs[mrb->c->ci->argc];

      if (mrb_hash_p(kdict) && !mrb_hash_empty_p(mrb, kdict)) {
        mrb_value keys = mrb_hash_keys(mrb, kdict);
        mrb_value key1 = RARRAY_PTR(keys)[0];
        mrb_value str = mrb_format(mrb, "unknown keyword: %v", key1);
        mrb_exc_set(mrb, mrb_exc_new_str(mrb, E_ARGUMENT_ERROR, str));
        goto L_RAISE;
      }
      NEXT;
    }

    CASE(OP_BREAK, B) {
      c = OP_R_BREAK;
      goto L_RETURN;
    }
    CASE(OP_RETURN_BLK, B) {
      c = OP_R_RETURN;
      goto L_RETURN;
    }
    CASE(OP_RETURN, B)
    c = OP_R_NORMAL;
    L_RETURN:
    {
       mrb_callinfo *ci;

#define ecall_adjust() do {\
  ptrdiff_t cioff = ci - mrb->c->cibase;\
  ecall(mrb);\
  ci = mrb->c->cibase + cioff;\
} while (0)

      ci = mrb->c->ci;
      if (ci->mid) {
        mrb_value blk;

        if (ci->argc < 0) {
          blk = regs[2];
        }
        else {
          blk = regs[ci->argc+1];
        }
        if (mrb_proc_p(blk)) {
          struct RProc *p = mrb_proc_ptr(blk);

          if (!MRB_PROC_STRICT_P(p) &&
              ci > mrb->c->cibase && MRB_PROC_ENV(p) == ci[-1].env) {
            p->flags |= MRB_PROC_ORPHAN;
          }
        }
      }

      if (mrb->exc) {
        mrb_callinfo *ci0;

      L_RAISE:
        ci0 = ci = mrb->c->ci;
        if (ci == mrb->c->cibase) {
          if (ci->ridx == 0) goto L_FTOP;
          goto L_RESCUE;
        }
        while (ci[0].ridx == ci[-1].ridx) {
          ci = cipop(mrb);
          if (ci[1].acc == CI_ACC_SKIP && prev_jmp) {
            mrb->jmp = prev_jmp;
            MRB_THROW(prev_jmp);
          }
          if (ci == mrb->c->cibase) {
            if (ci->ridx == 0) {
            L_FTOP:             /* fiber top */
              if (mrb->c == mrb->root_c) {
                mrb->c->stack = mrb->c->stbase;
                goto L_STOP;
              }
              else {
                struct mrb_context *c = mrb->c;

                while (c->eidx > ci->epos) {
                  ecall_adjust();
                }
                c->status = MRB_FIBER_TERMINATED;
                mrb->c = c->prev;
                c->prev = NULL;
                goto L_RAISE;
              }
            }
            break;
          }
          /* call ensure only when we skip this callinfo */
          if (ci[0].ridx == ci[-1].ridx) {
            while (mrb->c->eidx > ci->epos) {
              ecall_adjust();
            }
          }
        }
      L_RESCUE:
        if (ci->ridx == 0) goto L_STOP;
        proc = ci->proc;
        irep = proc->body.irep;
        pool = irep->pool;
        syms = irep->syms;
        if (ci < ci0) {
          mrb->c->stack = ci[1].stackent;
        }
        mrb_stack_extend(mrb, irep->nregs);
        pc = irep->iseq+mrb->c->rescue[--ci->ridx];
      }
      else {
        int acc;
        mrb_value v;
        struct RProc *dst;

        ci = mrb->c->ci;
        v = regs[a];
        mrb_gc_protect(mrb, v);
        switch (c) {
        case OP_R_RETURN:
          /* Fall through to OP_R_NORMAL otherwise */
          if (ci->acc >=0 && MRB_PROC_ENV_P(proc) && !MRB_PROC_STRICT_P(proc)) {
            mrb_callinfo *cibase = mrb->c->cibase;
            dst = top_proc(mrb, proc);

            if (MRB_PROC_ENV_P(dst)) {
              struct REnv *e = MRB_PROC_ENV(dst);

              if (!MRB_ENV_ONSTACK_P(e) || (e->cxt && e->cxt != mrb->c)) {
                localjump_error(mrb, LOCALJUMP_ERROR_RETURN);
                goto L_RAISE;
              }
            }
            while (cibase <= ci && ci->proc != dst) {
              if (ci->acc < 0) {
                localjump_error(mrb, LOCALJUMP_ERROR_RETURN);
                goto L_RAISE;
              }
              ci--;
            }
            if (ci <= cibase) {
              localjump_error(mrb, LOCALJUMP_ERROR_RETURN);
              goto L_RAISE;
            }
            break;
          }
          /* fallthrough */
        case OP_R_NORMAL:
        NORMAL_RETURN:
          if (ci == mrb->c->cibase) {
            struct mrb_context *c = mrb->c;

            if (!c->prev) { /* toplevel return */
              regs[irep->nlocals] = v;
              goto L_STOP;
            }
            if (c->prev->ci == c->prev->cibase) {
              mrb_value exc = mrb_exc_new_str_lit(mrb, E_FIBER_ERROR, "double resume");
              mrb_exc_set(mrb, exc);
              goto L_RAISE;
            }
            while (c->eidx > 0) {
              ecall(mrb);
            }
            /* automatic yield at the end */
            c->status = MRB_FIBER_TERMINATED;
            mrb->c = c->prev;
            c->prev = NULL;
            mrb->c->status = MRB_FIBER_RUNNING;
            ci = mrb->c->ci;
          }
          break;
        case OP_R_BREAK:
          if (MRB_PROC_STRICT_P(proc)) goto NORMAL_RETURN;
          if (MRB_PROC_ORPHAN_P(proc)) {
            mrb_value exc;

          L_BREAK_ERROR:
            exc = mrb_exc_new_str_lit(mrb, E_LOCALJUMP_ERROR,
                                      "break from proc-closure");
            mrb_exc_set(mrb, exc);
            goto L_RAISE;
          }
          if (!MRB_PROC_ENV_P(proc) || !MRB_ENV_ONSTACK_P(MRB_PROC_ENV(proc))) {
            goto L_BREAK_ERROR;
          }
          else {
            struct REnv *e = MRB_PROC_ENV(proc);

            if (e->cxt != mrb->c) {
              goto L_BREAK_ERROR;
            }
          }
          while (mrb->c->eidx > mrb->c->ci->epos) {
            ecall_adjust();
          }
          /* break from fiber block */
          if (ci == mrb->c->cibase && ci->pc) {
            struct mrb_context *c = mrb->c;

            mrb->c = c->prev;
            c->prev = NULL;
            ci = mrb->c->ci;
          }
          if (ci->acc < 0) {
            mrb_gc_arena_restore(mrb, ai);
            mrb->c->vmexec = FALSE;
            mrb->exc = (struct RObject*)break_new(mrb, proc, v);
            mrb->jmp = prev_jmp;
            MRB_THROW(prev_jmp);
          }
          if (FALSE) {
          L_BREAK:
            v = mrb_break_value_get((struct RBreak*)mrb->exc);
            proc = mrb_break_proc_get((struct RBreak*)mrb->exc);
            mrb->exc = NULL;
            ci = mrb->c->ci;
          }
          mrb->c->stack = ci->stackent;
          proc = proc->upper;
          while (mrb->c->cibase < ci &&  ci[-1].proc != proc) {
            if (ci[-1].acc == CI_ACC_SKIP) {
              while (ci < mrb->c->ci) {
                cipop(mrb);
              }
              goto L_BREAK_ERROR;
            }
            ci--;
          }
          if (ci == mrb->c->cibase) {
            goto L_BREAK_ERROR;
          }
          break;
        default:
          /* cannot happen */
          break;
        }
        while (ci < mrb->c->ci) {
          cipop(mrb);
        }
        ci[0].ridx = ci[-1].ridx;
        while (mrb->c->eidx > ci->epos) {
          ecall_adjust();
        }
        if (mrb->c->vmexec && !ci->target_class) {
          mrb_gc_arena_restore(mrb, ai);
          mrb->c->vmexec = FALSE;
          mrb->jmp = prev_jmp;
          return v;
        }
        acc = ci->acc;
        ci = cipop(mrb);
        if (acc == CI_ACC_SKIP || acc == CI_ACC_DIRECT) {
          mrb_gc_arena_restore(mrb, ai);
          mrb->jmp = prev_jmp;
          return v;
        }
        pc = ci[1].pc;
        DEBUG(fprintf(stderr, "from :%s\n", mrb_sym_name(mrb, ci->mid)));
        proc = mrb->c->ci->proc;
        irep = proc->body.irep;
        pool = irep->pool;
        syms = irep->syms;

        regs[acc] = v;
        mrb_gc_arena_restore(mrb, ai);
      }
      JUMP;
    }

    CASE(OP_BLKPUSH, BS) {
      int m1 = (b>>11)&0x3f;
      int r  = (b>>10)&0x1;
      int m2 = (b>>5)&0x1f;
      int kd = (b>>4)&0x1;
      int lv = (b>>0)&0xf;
      mrb_value *stack;

      if (lv == 0) stack = regs + 1;
      else {
        struct REnv *e = uvenv(mrb, lv-1);
        if (!e || (!MRB_ENV_ONSTACK_P(e) && e->mid == 0) ||
            MRB_ENV_LEN(e) <= m1+r+m2+1) {
          localjump_error(mrb, LOCALJUMP_ERROR_YIELD);
          goto L_RAISE;
        }
        stack = e->stack + 1;
      }
      if (mrb_nil_p(stack[m1+r+m2])) {
        localjump_error(mrb, LOCALJUMP_ERROR_YIELD);
        goto L_RAISE;
      }
      regs[a] = stack[m1+r+m2+kd];
      NEXT;
    }

#define TYPES2(a,b) ((((uint16_t)(a))<<8)|(((uint16_t)(b))&0xff))
#define OP_MATH(op_name)                                                    \
  /* need to check if op is overridden */                                   \
  switch (TYPES2(mrb_type(regs[a]),mrb_type(regs[a+1]))) {                  \
    OP_MATH_CASE_FIXNUM(op_name);                                           \
    OP_MATH_CASE_FLOAT(op_name, fixnum, float);                             \
    OP_MATH_CASE_FLOAT(op_name, float,  fixnum);                            \
    OP_MATH_CASE_FLOAT(op_name, float,  float);                             \
    OP_MATH_CASE_STRING_##op_name();                                        \
    default:                                                                \
      c = 1;                                                                \
      mid = mrb_intern_lit(mrb, MRB_STRINGIZE(OP_MATH_OP_##op_name));       \
      goto L_SEND_SYM;                                                      \
  }                                                                         \
  NEXT;
#define OP_MATH_CASE_FIXNUM(op_name)                                        \
  case TYPES2(MRB_TT_FIXNUM, MRB_TT_FIXNUM):                                \
    {                                                                       \
      mrb_int x = mrb_fixnum(regs[a]), y = mrb_fixnum(regs[a+1]), z;        \
      if (mrb_int_##op_name##_overflow(x, y, &z))                           \
        OP_MATH_OVERFLOW_INT(op_name, x, y, z);                             \
      else                                                                  \
        SET_INT_VALUE(regs[a], z);                                          \
    }                                                                       \
    break
#ifdef MRB_WITHOUT_FLOAT
#define OP_MATH_CASE_FLOAT(op_name, t1, t2) (void)0
#define OP_MATH_OVERFLOW_INT(op_name, x, y, z) SET_INT_VALUE(regs[a], z)
#else
#define OP_MATH_CASE_FLOAT(op_name, t1, t2)                                     \
  case TYPES2(OP_MATH_TT_##t1, OP_MATH_TT_##t2):                                \
    {                                                                           \
      mrb_float z = mrb_##t1(regs[a]) OP_MATH_OP_##op_name mrb_##t2(regs[a+1]); \
      SET_FLOAT_VALUE(mrb, regs[a], z);                                         \
    }                                                                           \
    break
#define OP_MATH_OVERFLOW_INT(op_name, x, y, z) \
  SET_FLOAT_VALUE(mrb, regs[a], (mrb_float)x OP_MATH_OP_##op_name (mrb_float)y)
#endif
#define OP_MATH_CASE_STRING_add()                                           \
  case TYPES2(MRB_TT_STRING, MRB_TT_STRING):                                \
    regs[a] = mrb_str_plus(mrb, regs[a], regs[a+1]);                        \
    mrb_gc_arena_restore(mrb, ai);                                          \
    break
#define OP_MATH_CASE_STRING_sub() (void)0
#define OP_MATH_CASE_STRING_mul() (void)0
#define OP_MATH_OP_add +
#define OP_MATH_OP_sub -
#define OP_MATH_OP_mul *
#define OP_MATH_TT_fixnum MRB_TT_FIXNUM
#define OP_MATH_TT_float  MRB_TT_FLOAT

    CASE(OP_ADD, B) {
      OP_MATH(add);
    }

    CASE(OP_SUB, B) {
      OP_MATH(sub);
    }

    CASE(OP_MUL, B) {
      OP_MATH(mul);
    }

    CASE(OP_DIV, B) {
#ifndef MRB_WITHOUT_FLOAT
      double x, y, f;
#endif

      /* need to check if op is overridden */
      switch (TYPES2(mrb_type(regs[a]),mrb_type(regs[a+1]))) {
      case TYPES2(MRB_TT_FIXNUM,MRB_TT_FIXNUM):
#ifdef MRB_WITHOUT_FLOAT
        {
          mrb_int x = mrb_fixnum(regs[a]);
          mrb_int y = mrb_fixnum(regs[a+1]);
          SET_INT_VALUE(regs[a], y ? x / y : 0);
        }
        break;
#else
        x = (mrb_float)mrb_fixnum(regs[a]);
        y = (mrb_float)mrb_fixnum(regs[a+1]);
        break;
      case TYPES2(MRB_TT_FIXNUM,MRB_TT_FLOAT):
        x = (mrb_float)mrb_fixnum(regs[a]);
        y = mrb_float(regs[a+1]);
        break;
      case TYPES2(MRB_TT_FLOAT,MRB_TT_FIXNUM):
        x = mrb_float(regs[a]);
        y = (mrb_float)mrb_fixnum(regs[a+1]);
        break;
      case TYPES2(MRB_TT_FLOAT,MRB_TT_FLOAT):
        x = mrb_float(regs[a]);
        y = mrb_float(regs[a+1]);
        break;
#endif
      default:
        c = 1;
        mid = mrb_intern_lit(mrb, "/");
        goto L_SEND_SYM;
      }

#ifndef MRB_WITHOUT_FLOAT
      if (y == 0) {
        if (x > 0) f = INFINITY;
        else if (x < 0) f = -INFINITY;
        else /* if (x == 0) */ f = NAN;
      }
      else {
        f = x / y;
      }
      SET_FLOAT_VALUE(mrb, regs[a], f);
#endif
      NEXT;
    }

#define OP_MATHI(op_name)                                                   \
  /* need to check if op is overridden */                                   \
  switch (mrb_type(regs[a])) {                                              \
    OP_MATHI_CASE_FIXNUM(op_name);                                          \
    OP_MATHI_CASE_FLOAT(op_name);                                           \
    default:                                                                \
      SET_INT_VALUE(regs[a+1], b);                                          \
      c = 1;                                                                \
      mid = mrb_intern_lit(mrb, MRB_STRINGIZE(OP_MATH_OP_##op_name));       \
      goto L_SEND_SYM;                                                      \
  }                                                                         \
  NEXT;
#define OP_MATHI_CASE_FIXNUM(op_name)                                       \
  case MRB_TT_FIXNUM:                                                       \
    {                                                                       \
      mrb_int x = mrb_fixnum(regs[a]), y = (mrb_int)b, z;                   \
      if (mrb_int_##op_name##_overflow(x, y, &z))                           \
        OP_MATH_OVERFLOW_INT(op_name, x, y, z);                             \
      else                                                                  \
        SET_INT_VALUE(regs[a], z);                                          \
    }                                                                       \
    break
#ifdef MRB_WITHOUT_FLOAT
#define OP_MATHI_CASE_FLOAT(op_name) (void)0
#else
#define OP_MATHI_CASE_FLOAT(op_name)                                        \
  case MRB_TT_FLOAT:                                                        \
    {                                                                       \
      mrb_float z = mrb_float(regs[a]) OP_MATH_OP_##op_name b;              \
      SET_FLOAT_VALUE(mrb, regs[a], z);                                     \
    }                                                                       \
    break
#endif

    CASE(OP_ADDI, BB) {
      OP_MATHI(add);
    }

    CASE(OP_SUBI, BB) {
      OP_MATHI(sub);
    }

#define OP_CMP_BODY(op,v1,v2) (v1(regs[a]) op v2(regs[a+1]))

#ifdef MRB_WITHOUT_FLOAT
#define OP_CMP(op) do {\
  int result;\
  /* need to check if - is overridden */\
  switch (TYPES2(mrb_type(regs[a]),mrb_type(regs[a+1]))) {\
  case TYPES2(MRB_TT_FIXNUM,MRB_TT_FIXNUM):\
    result = OP_CMP_BODY(op,mrb_fixnum,mrb_fixnum);\
    break;\
  default:\
    c = 1;\
    mid = mrb_intern_lit(mrb, # op);\
    goto L_SEND_SYM;\
  }\
  if (result) {\
    SET_TRUE_VALUE(regs[a]);\
  }\
  else {\
    SET_FALSE_VALUE(regs[a]);\
  }\
} while(0)
#else
#define OP_CMP(op) do {\
  int result;\
  /* need to check if - is overridden */\
  switch (TYPES2(mrb_type(regs[a]),mrb_type(regs[a+1]))) {\
  case TYPES2(MRB_TT_FIXNUM,MRB_TT_FIXNUM):\
    result = OP_CMP_BODY(op,mrb_fixnum,mrb_fixnum);\
    break;\
  case TYPES2(MRB_TT_FIXNUM,MRB_TT_FLOAT):\
    result = OP_CMP_BODY(op,mrb_fixnum,mrb_float);\
    break;\
  case TYPES2(MRB_TT_FLOAT,MRB_TT_FIXNUM):\
    result = OP_CMP_BODY(op,mrb_float,mrb_fixnum);\
    break;\
  case TYPES2(MRB_TT_FLOAT,MRB_TT_FLOAT):\
    result = OP_CMP_BODY(op,mrb_float,mrb_float);\
    break;\
  default:\
    c = 1;\
    mid = mrb_intern_lit(mrb, # op);\
    goto L_SEND_SYM;\
  }\
  if (result) {\
    SET_TRUE_VALUE(regs[a]);\
  }\
  else {\
    SET_FALSE_VALUE(regs[a]);\
  }\
} while(0)
#endif

    CASE(OP_EQ, B) {
      if (mrb_obj_eq(mrb, regs[a], regs[a+1])) {
        SET_TRUE_VALUE(regs[a]);
      }
      else {
        OP_CMP(==);
      }
      NEXT;
    }

    CASE(OP_LT, B) {
      OP_CMP(<);
      NEXT;
    }

    CASE(OP_LE, B) {
      OP_CMP(<=);
      NEXT;
    }

    CASE(OP_GT, B) {
      OP_CMP(>);
      NEXT;
    }

    CASE(OP_GE, B) {
      OP_CMP(>=);
      NEXT;
    }

    CASE(OP_ARRAY, BB) {
      mrb_value v = mrb_ary_new_from_values(mrb, b, &regs[a]);
      regs[a] = v;
      mrb_gc_arena_restore(mrb, ai);
      NEXT;
    }
    CASE(OP_ARRAY2, BBB) {
      mrb_value v = mrb_ary_new_from_values(mrb, c, &regs[b]);
      regs[a] = v;
      mrb_gc_arena_restore(mrb, ai);
      NEXT;
    }

    CASE(OP_ARYCAT, B) {
      mrb_value splat = mrb_ary_splat(mrb, regs[a+1]);
      if (mrb_nil_p(regs[a])) {
        regs[a] = splat;
      }
      else {
        mrb_ary_concat(mrb, regs[a], splat);
      }
      mrb_gc_arena_restore(mrb, ai);
      NEXT;
    }

    CASE(OP_ARYPUSH, B) {
      mrb_ary_push(mrb, regs[a], regs[a+1]);
      NEXT;
    }

    CASE(OP_ARYDUP, B) {
      mrb_value ary = regs[a];
      if (mrb_array_p(ary)) {
        ary = mrb_ary_new_from_values(mrb, RARRAY_LEN(ary), RARRAY_PTR(ary));
      }
      else {
        ary = mrb_ary_new_from_values(mrb, 1, &ary);
      }
      regs[a] = ary;
      NEXT;
    }

    CASE(OP_AREF, BBB) {
      mrb_value v = regs[b];

      if (!mrb_array_p(v)) {
        if (c == 0) {
          regs[a] = v;
        }
        else {
          SET_NIL_VALUE(regs[a]);
        }
      }
      else {
        v = mrb_ary_ref(mrb, v, c);
        regs[a] = v;
      }
      NEXT;
    }

    CASE(OP_ASET, BBB) {
      mrb_ary_set(mrb, regs[b], c, regs[a]);
      NEXT;
    }

    CASE(OP_APOST, BBB) {
      mrb_value v = regs[a];
      int pre  = b;
      int post = c;
      struct RArray *ary;
      int len, idx;

      if (!mrb_array_p(v)) {
        v = mrb_ary_new_from_values(mrb, 1, &regs[a]);
      }
      ary = mrb_ary_ptr(v);
      len = (int)ARY_LEN(ary);
      if (len > pre + post) {
        v = mrb_ary_new_from_values(mrb, len - pre - post, ARY_PTR(ary)+pre);
        regs[a++] = v;
        while (post--) {
          regs[a++] = ARY_PTR(ary)[len-post-1];
        }
      }
      else {
        v = mrb_ary_new_capa(mrb, 0);
        regs[a++] = v;
        for (idx=0; idx+pre<len; idx++) {
          regs[a+idx] = ARY_PTR(ary)[pre+idx];
        }
        while (idx < post) {
          SET_NIL_VALUE(regs[a+idx]);
          idx++;
        }
      }
      mrb_gc_arena_restore(mrb, ai);
      NEXT;
    }

    CASE(OP_INTERN, B) {
      mrb_sym sym = mrb_intern_str(mrb, regs[a]);

      regs[a] = mrb_symbol_value(sym);
      mrb_gc_arena_restore(mrb, ai);
      NEXT;
    }

    CASE(OP_STRING, BB) {
      mrb_value str = mrb_str_dup(mrb, pool[b]);

      regs[a] = str;
      mrb_gc_arena_restore(mrb, ai);
      NEXT;
    }

    CASE(OP_STRCAT, B) {
      mrb_str_concat(mrb, regs[a], regs[a+1]);
      NEXT;
    }

    CASE(OP_HASH, BB) {
      mrb_value hash = mrb_hash_new_capa(mrb, b);
      int i;
      int lim = a+b*2;

      for (i=a; i<lim; i+=2) {
        mrb_hash_set(mrb, hash, regs[i], regs[i+1]);
      }
      regs[a] = hash;
      mrb_gc_arena_restore(mrb, ai);
      NEXT;
    }

    CASE(OP_HASHADD, BB) {
      mrb_value hash;
      int i;
      int lim = a+b*2+1;

      hash = mrb_ensure_hash_type(mrb, regs[a]);
      for (i=a+1; i<lim; i+=2) {
        mrb_hash_set(mrb, hash, regs[i], regs[i+1]);
      }
      mrb_gc_arena_restore(mrb, ai);
      NEXT;
    }
    CASE(OP_HASHCAT, B) {
      mrb_value hash = mrb_ensure_hash_type(mrb, regs[a]);

      mrb_hash_merge(mrb, hash, regs[a+1]);
      mrb_gc_arena_restore(mrb, ai);
      NEXT;
    }

    CASE(OP_LAMBDA, BB)
    c = OP_L_LAMBDA;
    L_MAKE_LAMBDA:
    {
      struct RProc *p;
      mrb_irep *nirep = irep->reps[b];

      if (c & OP_L_CAPTURE) {
        p = mrb_closure_new(mrb, nirep);
      }
      else {
        p = mrb_proc_new(mrb, nirep);
        p->flags |= MRB_PROC_SCOPE;
      }
      if (c & OP_L_STRICT) p->flags |= MRB_PROC_STRICT;
      regs[a] = mrb_obj_value(p);
      mrb_gc_arena_restore(mrb, ai);
      NEXT;
    }
    CASE(OP_BLOCK, BB) {
      c = OP_L_BLOCK;
      goto L_MAKE_LAMBDA;
    }
    CASE(OP_METHOD, BB) {
      c = OP_L_METHOD;
      goto L_MAKE_LAMBDA;
    }

    CASE(OP_RANGE_INC, B) {
      mrb_value val = mrb_range_new(mrb, regs[a], regs[a+1], FALSE);
      regs[a] = val;
      mrb_gc_arena_restore(mrb, ai);
      NEXT;
    }

    CASE(OP_RANGE_EXC, B) {
      mrb_value val = mrb_range_new(mrb, regs[a], regs[a+1], TRUE);
      regs[a] = val;
      mrb_gc_arena_restore(mrb, ai);
      NEXT;
    }

    CASE(OP_OCLASS, B) {
      regs[a] = mrb_obj_value(mrb->object_class);
      NEXT;
    }

    CASE(OP_CLASS, BB) {
      struct RClass *c = 0, *baseclass;
      mrb_value base, super;
      mrb_sym id = syms[b];

      base = regs[a];
      super = regs[a+1];
      if (mrb_nil_p(base)) {
        baseclass = MRB_PROC_TARGET_CLASS(mrb->c->ci->proc);
        base = mrb_obj_value(baseclass);
      }
      c = mrb_vm_define_class(mrb, base, super, id);
      regs[a] = mrb_obj_value(c);
      mrb_gc_arena_restore(mrb, ai);
      NEXT;
    }

    CASE(OP_MODULE, BB) {
      struct RClass *cls = 0, *baseclass;
      mrb_value base;
      mrb_sym id = syms[b];

      base = regs[a];
      if (mrb_nil_p(base)) {
        baseclass = MRB_PROC_TARGET_CLASS(mrb->c->ci->proc);
        base = mrb_obj_value(baseclass);
      }
      cls = mrb_vm_define_module(mrb, base, id);
      regs[a] = mrb_obj_value(cls);
      mrb_gc_arena_restore(mrb, ai);
      NEXT;
    }

    CASE(OP_EXEC, BB) {
      mrb_value recv = regs[a];
      struct RProc *p;
      mrb_irep *nirep = irep->reps[b];

      /* prepare closure */
      p = mrb_proc_new(mrb, nirep);
      p->c = NULL;
      mrb_field_write_barrier(mrb, (struct RBasic*)p, (struct RBasic*)proc);
      MRB_PROC_SET_TARGET_CLASS(p, mrb_class_ptr(recv));
      p->flags |= MRB_PROC_SCOPE;

      /* prepare call stack */
      cipush(mrb, pc, a, a, mrb_class_ptr(recv), p, 0, 0);

      irep = p->body.irep;
      pool = irep->pool;
      syms = irep->syms;
      mrb_stack_extend(mrb, irep->nregs);
      stack_clear(regs+1, irep->nregs-1);
      pc = irep->iseq;
      JUMP;
    }

    CASE(OP_DEF, BB) {
      struct RClass *target = mrb_class_ptr(regs[a]);
      struct RProc *p = mrb_proc_ptr(regs[a+1]);
      mrb_method_t m;

      MRB_METHOD_FROM_PROC(m, p);
      mrb_define_method_raw(mrb, target, syms[b], m);
      mrb_gc_arena_restore(mrb, ai);
      NEXT;
    }

    CASE(OP_SCLASS, B) {
      regs[a] = mrb_singleton_class(mrb, regs[a]);
      mrb_gc_arena_restore(mrb, ai);
      NEXT;
    }

    CASE(OP_TCLASS, B) {
      if (!check_target_class(mrb)) goto L_RAISE;
      regs[a] = mrb_obj_value(mrb->c->ci->target_class);
      NEXT;
    }

    CASE(OP_ALIAS, BB) {
      struct RClass *target;

      if (!check_target_class(mrb)) goto L_RAISE;
      target = mrb->c->ci->target_class;
      mrb_alias_method(mrb, target, syms[a], syms[b]);
      NEXT;
    }
    CASE(OP_UNDEF, B) {
      struct RClass *target;

      if (!check_target_class(mrb)) goto L_RAISE;
      target = mrb->c->ci->target_class;
      mrb_undef_method_id(mrb, target, syms[a]);
      NEXT;
    }

    CASE(OP_DEBUG, Z) {
      FETCH_BBB();
#ifdef MRB_ENABLE_DEBUG_HOOK
      mrb->debug_op_hook(mrb, irep, pc, regs);
#else
#ifndef MRB_DISABLE_STDIO
      printf("OP_DEBUG %d %d %d\n", a, b, c);
#else
      abort();
#endif
#endif
      NEXT;
    }

    CASE(OP_ERR, B) {
      mrb_value msg = mrb_str_dup(mrb, pool[a]);
      mrb_value exc;

      exc = mrb_exc_new_str(mrb, E_LOCALJUMP_ERROR, msg);
      ERR_PC_SET(mrb);
      mrb_exc_set(mrb, exc);
      goto L_RAISE;
    }

    CASE(OP_EXT1, Z) {
      insn = READ_B();
      switch (insn) {
#define OPCODE(insn,ops) case OP_ ## insn: FETCH_ ## ops ## _1(); goto L_OP_ ## insn ## _BODY;
#include "mruby/ops.h"
#undef OPCODE
      }
      pc--;
      NEXT;
    }
    CASE(OP_EXT2, Z) {
      insn = READ_B();
      switch (insn) {
#define OPCODE(insn,ops) case OP_ ## insn: FETCH_ ## ops ## _2(); goto L_OP_ ## insn ## _BODY;
#include "mruby/ops.h"
#undef OPCODE
      }
      pc--;
      NEXT;
    }
    CASE(OP_EXT3, Z) {
      uint8_t insn = READ_B();
      switch (insn) {
#define OPCODE(insn,ops) case OP_ ## insn: FETCH_ ## ops ## _3(); goto L_OP_ ## insn ## _BODY;
#include "mruby/ops.h"
#undef OPCODE
      }
      pc--;
      NEXT;
    }

    CASE(OP_STOP, Z) {
      /*        stop VM */
    L_STOP:
      while (mrb->c->eidx > 0) {
        ecall(mrb);
      }
      mrb->c->cibase->ridx = 0;
      ERR_PC_CLR(mrb);
      mrb->jmp = prev_jmp;
      if (mrb->exc) {
        return mrb_obj_value(mrb->exc);
      }
      return regs[irep->nlocals];
    }
  }
  END_DISPATCH;
#undef regs
  }
  MRB_CATCH(&c_jmp) {
    exc_catched = TRUE;
    goto RETRY_TRY_BLOCK;
  }
  MRB_END_EXC(&c_jmp);
}

static mrb_value
mrb_run(mrb_state *mrb, struct RProc *proc, mrb_value self)
{
  if (mrb->c->ci->argc < 0) {
    return mrb_vm_run(mrb, proc, self, 3); /* receiver, args and block) */
  }
  else {
    return mrb_vm_run(mrb, proc, self, mrb->c->ci->argc + 2); /* argc + 2 (receiver and block) */
  }
}

MRB_API mrb_value
mrb_top_run(mrb_state *mrb, struct RProc *proc, mrb_value self, unsigned int stack_keep)
{
  mrb_value v;

  if (!mrb->c->cibase) {
    return mrb_vm_run(mrb, proc, self, stack_keep);
  }
  if (mrb->c->ci == mrb->c->cibase) {
    mrb->c->ci->env = NULL;
    return mrb_vm_run(mrb, proc, self, stack_keep);
  }
  cipush(mrb, NULL, 0, CI_ACC_SKIP, mrb->object_class, NULL, 0, 0);
  v = mrb_vm_run(mrb, proc, self, stack_keep);

  return v;
}

#if defined(MRB_ENABLE_CXX_EXCEPTION) && defined(__cplusplus)
# if !defined(MRB_ENABLE_CXX_ABI)
} /* end of extern "C" */
# endif
mrb_int mrb_jmpbuf::jmpbuf_id = 0;
# if !defined(MRB_ENABLE_CXX_ABI)
extern "C" {
# endif
#endif<|MERGE_RESOLUTION|>--- conflicted
+++ resolved
@@ -738,17 +738,7 @@
     mrb_exc_raise(mrb, mrb_obj_value(mrb->stack_err));
   }
   p = mrb_proc_ptr(b);
-<<<<<<< HEAD
-  ci = cipush(mrb);
-  ci->mid = mid;
-  ci->proc = p;
-  ci->target_class = c;
-  ci->acc = CI_ACC_SKIP;
-  ci->stackent = mrb->c->stack;
-  mrb->c->stack += n;
-=======
   ci = cipush(mrb, NULL, n, CI_ACC_SKIP, c, p, mid, 0 /* dummy */);
->>>>>>> 11cc7bed
   if (argc >= CALL_MAXARGS) {
     ci->argc = -1;
     n = 3;
