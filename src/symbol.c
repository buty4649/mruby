--- conflicted
+++ resolved
@@ -37,21 +37,20 @@
 KHASH_DEFINE (n2s, symbol_name, mrb_sym, TRUE, sym_hash_func, sym_hash_equal)
 /* ------------------------------------------------------ */
 
-<<<<<<< HEAD
 static void
 sym_validate_len(mrb_state *mrb, size_t len)
 {
   if (len >= RITE_LV_NULL_MARK) {
     mrb_raise(mrb, E_ARGUMENT_ERROR, "symbol length too long");
   }
-=======
-#define MRB_SYM_MAX SHRT_MAX
+}
+
+#define MRB_SYM_MAX UINT16_MAX
 
 static mrb_value
 sym_tbl_overflow_new_str(mrb_state *mrb, const char *name, size_t len)
 {
   return mrb_str_inspect(mrb, mrb_str_new(mrb, name, len));
->>>>>>> 89b27648
 }
 
 static mrb_sym
