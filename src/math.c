--- conflicted
+++ resolved
@@ -11,23 +11,16 @@
     mrb_raise(mrb, E_RANGE_ERROR, "Numerical argument is out of domain - " #msg);
 
 /* math functions not provided under Microsoft Visual C++ */
-<<<<<<< HEAD
-=======
-#define _MSC_VER
->>>>>>> b9b20c8b
 #ifdef _MSC_VER
 #define asinh(x) log(x + sqrt(pow(x,2.0) + 1))
 #define acosh(x) log(x + sqrt(pow(x,2.0) - 1))
 #define atanh(x) (log(1+x) - log(1-x))/2.0
 #define cbrt(x)  pow(x,1.0/3.0)
 
-<<<<<<< HEAD
-=======
 /* Declaration of complementary Error function */
 double
 erfc(double x);
 
->>>>>>> b9b20c8b
 /* 
 ** Implementations of error functions
 ** credits to http://www.digitalmars.com/archives/cplusplus/3634.html
@@ -37,20 +30,6 @@
 double 
 erf(double x)
 {
-<<<<<<< HEAD
-  static const double two_sqrtpi=  1.128379167095512574;
-  if (fabs(x) > 2.2) {
-    return 1.0 - erfc(x);
-  }
-  double sum= x, term= x, xsqr= x*x;
-  int j= 1;
-  do {
-    term*= xsqr/j;
-    sum-= term/(2*j+1);
-    ++j;
-    term*= xsqr/j;
-    sum+= term/(2*j+1);
-=======
   static const double two_sqrtpi =  1.128379167095512574;
   double sum  = x;
   double term = x;
@@ -65,7 +44,6 @@
     ++j;
     term *= xsqr/j;
     sum  += term/(2*j+1);
->>>>>>> b9b20c8b
     ++j;
   } while (fabs(term)/sum > REL_ERROR);
   return two_sqrtpi*sum;
@@ -76,28 +54,6 @@
 erfc(double x)
 {
   static const double one_sqrtpi=  0.564189583547756287;        
-<<<<<<< HEAD
-  if (fabs(x) < 2.2) {
-    return 1.0 - erf(x);       
-  }                              
-  if (signbit(x)) {              
-    return 2.0 - erfc(-x);     
-  }                              
-  double a=1, b=x;               
-  double c=x, d=x*x+0.5;         
-  double q1,q2;                  
-  double n= 1.0, t;
-  do {
-    t= a*n+b*x;
-    a= b;
-    b= t;
-    t= c*n+d*x;
-    c= d;
-    d= t;
-    n+= 0.5;
-    q1= q2;
-    q2= b/d;
-=======
   double a = 1; 
   double b = x;               
   double c = x; 
@@ -121,7 +77,6 @@
     n += 0.5;
     q1 = q2;
     q2 = b/d;
->>>>>>> b9b20c8b
   } while (fabs(q1-q2)/q2 > REL_ERROR);
   return one_sqrtpi*exp(-x*x)*q2;
 }
