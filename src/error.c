/*
** error.c - Exception class
**
** See Copyright Notice in mruby.h
*/

#include <errno.h>
#include <stdlib.h>
<<<<<<< HEAD
#include <mruby.h>
#include <mruby/array.h>
#include <mruby/irep.h>
#include <mruby/proc.h>
#include <mruby/string.h>
#include <mruby/variable.h>
#include <mruby/error.h>
#include <mruby/class.h>
#include <mruby/throw.h>
#include <mruby/presym.h>

MRB_API mrb_value
mrb_exc_new_str(mrb_state *mrb, struct RClass* c, mrb_value str)
=======
#include "mruby.h"
#include "mruby/array.h"
#include "mruby/irep.h"
#include "mruby/proc.h"
#include "mruby/string.h"
#include "mruby/variable.h"
#include "mruby/debug.h"
#include "mruby/error.h"
#include "mruby/class.h"
#include "mrb_throw.h"

static void
exc_mesg_set(mrb_state *mrb, struct RException *exc, mrb_value mesg)
{
  if (mrb_string_p(mesg)) {
    exc->flags |= MRB_EXC_MESG_STRING_FLAG;
    exc->mesg = RSTRING(mesg);
    mrb_field_write_barrier_value(mrb, (struct RBasic*)exc, mesg);
  }
  else if (!mrb_nil_p(mesg)) {
    exc->flags &= ~MRB_EXC_MESG_STRING_FLAG;
    mrb_obj_iv_set(mrb, (struct RObject*)exc, mrb_intern_lit(mrb, "mesg"), mesg);
  }
}

static mrb_value
exc_mesg_get(mrb_state *mrb, struct RException *exc)
{
  return (exc->flags & MRB_EXC_MESG_STRING_FLAG) != 0
      ? mrb_obj_value(exc->mesg) : mrb_obj_iv_get(mrb, (struct RObject*)exc, mrb_intern_lit(mrb, "mesg"));
}

mrb_value
mrb_exc_new(mrb_state *mrb, struct RClass *c, const char *ptr, long len)
>>>>>>> f77fb11f
{
  mrb_ensure_string_type(mrb, str);

  struct RBasic* e = mrb_obj_alloc(mrb, MRB_TT_EXCEPTION, c);
  mrb_value exc = mrb_obj_value(e);
  mrb_iv_set(mrb, exc, MRB_SYM(mesg), str);
  return exc;
}

MRB_API mrb_value
mrb_exc_new(mrb_state *mrb, struct RClass *c, const char *ptr, size_t len)
{
  return mrb_exc_new_str(mrb, c, mrb_str_new(mrb, ptr, len));
}

/*
 * call-seq:
 *    Exception.new(msg = nil)   ->  exception
 *
 *  Construct a new Exception object, optionally passing in
 *  a message.
 */

static mrb_value
exc_initialize(mrb_state *mrb, mrb_value exc)
{
  mrb_value mesg;

  if (mrb_get_args(mrb, "|o", &mesg) == 1) {
<<<<<<< HEAD
    mrb_iv_set(mrb, exc, MRB_SYM(mesg), mesg);
=======
    exc_mesg_set(mrb, mrb_exc_ptr(exc), mesg);
>>>>>>> f77fb11f
  }
  return exc;
}

/*
 *  Document-method: exception
 *
 *  call-seq:
 *     exc.exception(string)  ->  an_exception or exc
 *
 *  With no argument, or if the argument is the same as the receiver,
 *  return the receiver. Otherwise, create a new
 *  exception object of the same class as the receiver, but with a
 *  message equal to <code>string</code>.
 *
 */

static mrb_value
exc_exception(mrb_state *mrb, mrb_value self)
{
  mrb_value exc;
  mrb_value a;
  mrb_int argc;

  argc = mrb_get_args(mrb, "|o", &a);
  if (argc == 0) return self;
  if (mrb_obj_equal(mrb, self, a)) return self;
  exc = mrb_obj_clone(mrb, self);
<<<<<<< HEAD
  mrb_iv_set(mrb, exc, MRB_SYM(mesg), a);
=======
  exc_mesg_set(mrb, mrb_exc_ptr(exc), a);
>>>>>>> f77fb11f

  return exc;
}

/*
 * call-seq:
 *   exception.to_s   ->  string
 *
 * Returns exception's message (or the name of the exception if
 * no message is set).
 */

static mrb_value
exc_to_s(mrb_state *mrb, mrb_value exc)
{
<<<<<<< HEAD
  mrb_value mesg = mrb_attr_get(mrb, exc, MRB_SYM(mesg));
=======
  mrb_value mesg = exc_mesg_get(mrb, mrb_exc_ptr(exc));
>>>>>>> f77fb11f
  struct RObject *p;

  if (!mrb_string_p(mesg)) {
    return mrb_str_new_cstr(mrb, mrb_obj_classname(mrb, exc));
  }
  p = mrb_obj_ptr(mesg);
  if (!p->c) {
    p->c = mrb->string_class;
  }
  return mesg;
}

/*
 * call-seq:
 *   exception.message   ->  string
 *
 * Returns the result of invoking <code>exception.to_s</code>.
 * Normally this returns the exception's message or name.
 */

static mrb_value
exc_message(mrb_state *mrb, mrb_value exc)
{
  return mrb_funcall_id(mrb, exc, MRB_SYM(to_s), 0);
}

/*
 * call-seq:
 *   exception.inspect   -> string
 *
 * Returns this exception's file name, line number,
 * message and class name.
 * If file name or line number is not set,
 * returns message and class name.
 */

mrb_value
mrb_exc_inspect(mrb_state *mrb, mrb_value exc)
{
<<<<<<< HEAD
  mrb_value mesg = mrb_attr_get(mrb, exc, MRB_SYM(mesg));
  mrb_value cname = mrb_mod_to_s(mrb, mrb_obj_value(mrb_obj_class(mrb, exc)));
  mesg = mrb_obj_as_string(mrb, mesg);
  return RSTRING_LEN(mesg) == 0 ? cname : mrb_format(mrb, "%v (%v)", mesg, cname);
}
=======
  mrb_value str, mesg, file, line;
  mrb_bool append_mesg;

  mesg = exc_mesg_get(mrb, mrb_exc_ptr(exc));
  file = mrb_attr_get(mrb, exc, mrb_intern_lit(mrb, "file"));
  line = mrb_attr_get(mrb, exc, mrb_intern_lit(mrb, "line"));
>>>>>>> f77fb11f

void mrb_keep_backtrace(mrb_state *mrb, mrb_value exc);

static void
set_backtrace(mrb_state *mrb, mrb_value exc, mrb_value backtrace)
{
  if (!mrb_array_p(backtrace)) {
  type_err:
    mrb_raise(mrb, E_TYPE_ERROR, "backtrace must be Array of String");
  }
  else {
    const mrb_value *p = RARRAY_PTR(backtrace);
    const mrb_value *pend = p + RARRAY_LEN(backtrace);

    while (p < pend) {
      if (!mrb_string_p(*p)) goto type_err;
      p++;
    }
  }
  mrb_iv_set(mrb, exc, MRB_SYM(backtrace), backtrace);
}

static mrb_value
exc_set_backtrace(mrb_state *mrb, mrb_value exc)
{
  mrb_value backtrace = mrb_get_arg1(mrb);

  set_backtrace(mrb, exc, backtrace);
  return backtrace;
}

void
mrb_exc_set(mrb_state *mrb, mrb_value exc)
{
  if (mrb_nil_p(exc)) {
    mrb->exc = 0;
  }
  else {
    mrb->exc = mrb_obj_ptr(exc);
    if (mrb->gc.arena_idx > 0 &&
        (struct RBasic*)mrb->exc == mrb->gc.arena[mrb->gc.arena_idx-1]) {
      mrb->gc.arena_idx--;
    }
    if (!mrb->gc.out_of_memory && !mrb_frozen_p(mrb->exc)) {
      mrb_keep_backtrace(mrb, exc);
    }
  }
}

static mrb_noreturn void
exc_throw(mrb_state *mrb, mrb_value exc)
{
  if (!mrb->jmp) {
    mrb_p(mrb, exc);
    abort();
  }
  MRB_THROW(mrb->jmp);
}

MRB_API mrb_noreturn void
mrb_exc_raise(mrb_state *mrb, mrb_value exc)
{
  if (mrb_break_p(exc)) {
    mrb->exc = mrb_obj_ptr(exc);
  }
  else {
    if (!mrb_obj_is_kind_of(mrb, exc, mrb->eException_class)) {
      mrb_raise(mrb, E_TYPE_ERROR, "exception object expected");
    }
    mrb_exc_set(mrb, exc);
  }
  exc_throw(mrb, exc);
}

MRB_API mrb_noreturn void
mrb_raise(mrb_state *mrb, struct RClass *c, const char *msg)
{
  mrb_exc_raise(mrb, mrb_exc_new_str(mrb, c, mrb_str_new_cstr(mrb, msg)));
}

/*
 * <code>vsprintf</code> like formatting.
 *
 * The syntax of a format sequence is as follows.
 *
 *   %[modifier]specifier
 *
 * The modifiers are:
 *
 *   ----------+------------------------------------------------------------
 *   Modifier  | Meaning
 *   ----------+------------------------------------------------------------
 *       !     | Convert to string by corresponding `inspect` instead of
 *             | corresponding `to_s`.
 *   ----------+------------------------------------------------------------
 *
 * The specifiers are:
 *
 *   ----------+----------------+--------------------------------------------
 *   Specifier | Argument Type  | Note
 *   ----------+----------------+--------------------------------------------
 *       c     | char           |
 *       d     | int            |
 *       f     | mrb_float      |
 *       i     | mrb_int        |
 *       l     | char*, size_t  | Arguments are string and length.
 *       n     | mrb_sym        |
 *       s     | char*          | Argument is NUL terminated string.
 *       t     | mrb_value      | Convert to type (class) of object.
 *      v,S    | mrb_value      |
 *       C     | struct RClass* |
 *       T     | mrb_value      | Convert to real type (class) of object.
 *       Y     | mrb_value      | Same as `!v` if argument is `true`, `false`
 *             |                | or `nil`, otherwise same as `T`.
 *       %     | -              | Convert to percent sign itself (no argument
 *             |                | taken).
 *   ----------+----------------+--------------------------------------------
 */
MRB_API mrb_value
mrb_vformat(mrb_state *mrb, const char *format, va_list ap)
{
  const char *chars, *p = format, *b = format, *e;
  char ch;
  size_t len;
  mrb_int i;
  struct RClass *cls;
  mrb_bool inspect = FALSE;
  mrb_value result = mrb_str_new_capa(mrb, 128), obj, str;
  int ai = mrb_gc_arena_save(mrb);

  while (*p) {
    const char c = *p++;
    e = p;
    if (c == '%') {
      if (*p == '!') {
        inspect = TRUE;
        ++p;
      }
      if (!*p) break;
      switch (*p) {
        case 'c':
          ch = (char)va_arg(ap, int);
          chars = &ch;
          len = 1;
          goto L_cat;
        case 'd': case 'i':
#if MRB_INT_MAX < INT_MAX
          i = (mrb_int)va_arg(ap, int);
#else
          i = *p == 'd' ? (mrb_int)va_arg(ap, int) : va_arg(ap, mrb_int);
#endif
          obj = mrb_int_value(mrb, i);
          goto L_cat_obj;
#ifndef MRB_NO_FLOAT
        case 'f':
          obj = mrb_float_value(mrb, (mrb_float)va_arg(ap, double));
          goto L_cat_obj;
#endif
        case 'l':
          chars = va_arg(ap, char*);
          len = va_arg(ap, size_t);
        L_cat:
          if (inspect) {
            obj = mrb_str_new(mrb, chars, len);
            goto L_cat_obj;
          }
        L_cat_plain:
          mrb_str_cat(mrb, result, b,  e - b - 1);
          mrb_str_cat(mrb, result, chars, len);
          b = ++p;
          mrb_gc_arena_restore(mrb, ai);
          break;
        case 'n':
#if UINT32_MAX < INT_MAX
          obj = mrb_symbol_value((mrb_sym)va_arg(ap, int));
#else
          obj = mrb_symbol_value(va_arg(ap, mrb_sym));
#endif
          goto L_cat_obj;
        case 's':
          chars = va_arg(ap, char*);
          len = strlen(chars);
          goto L_cat;
        case 't':
          cls = mrb_class(mrb, va_arg(ap, mrb_value));
          goto L_cat_class;
        case 'v': case 'S':
          obj = va_arg(ap, mrb_value);
        L_cat_obj:
          str = (inspect ? mrb_inspect : mrb_obj_as_string)(mrb, obj);
          if (mrb_type(str) != MRB_TT_STRING) {
            chars = "void (no string conversion)";
            len = strlen(chars);
          }
          else {
            chars = RSTRING_PTR(str);
            len = RSTRING_LEN(str);
          }
          goto L_cat_plain;
        case 'C':
          cls = va_arg(ap, struct RClass*);
        L_cat_class:
          obj = mrb_obj_value(cls);
          goto L_cat_obj;
        case 'T':
          obj = va_arg(ap, mrb_value);
        L_cat_real_class_of:
          cls = mrb_obj_class(mrb, obj);
          goto L_cat_class;
        case 'Y':
          obj = va_arg(ap, mrb_value);
          if (!mrb_test(obj) || mrb_true_p(obj)) {
            inspect = TRUE;
            goto L_cat_obj;
          }
          else {
            goto L_cat_real_class_of;
          }
        case '%':
        L_cat_current:
          chars = p;
          len = 1;
          goto L_cat_plain;
        default:
          mrb_raisef(mrb, E_ARGUMENT_ERROR, "malformed format string - %%%c", *p);
      }
    }
    else if (c == '\\') {
      if (!*p) break;
      goto L_cat_current;

    }
  }

  mrb_str_cat(mrb, result, b, p - b);
  return result;
}

MRB_API mrb_value
mrb_format(mrb_state *mrb, const char *format, ...)
{
  va_list ap;
  mrb_value str;

  va_start(ap, format);
  str = mrb_vformat(mrb, format, ap);
  va_end(ap);

  return str;
}

static mrb_value
error_va(mrb_state *mrb, struct RClass *c, const char *fmt, va_list ap)
{
  mrb_value mesg = mrb_vformat(mrb, fmt, ap);
  return mrb_exc_new_str(mrb, c, mesg);
}

MRB_API mrb_noreturn void
mrb_raisef(mrb_state *mrb, struct RClass *c, const char *fmt, ...)
{
  va_list ap;
  mrb_value exc;

  va_start(ap, fmt);
  exc = error_va(mrb, c, fmt, ap);
  va_end(ap);

  mrb_exc_raise(mrb, exc);
}

MRB_API mrb_noreturn void
mrb_name_error(mrb_state *mrb, mrb_sym id, const char *fmt, ...)
{
  va_list ap;
  mrb_value exc;

  va_start(ap, fmt);
  exc = error_va(mrb, E_NAME_ERROR, fmt, ap);
  va_end(ap);
  mrb_iv_set(mrb, exc, MRB_IVSYM(name), mrb_symbol_value(id));
  mrb_exc_raise(mrb, exc);
}

MRB_API void
mrb_warn(mrb_state *mrb, const char *fmt, ...)
{
#ifndef MRB_NO_STDIO
  va_list ap;
  mrb_value str;

  va_start(ap, fmt);
  str = mrb_vformat(mrb, fmt, ap);
  fputs("warning: ", stderr);
  fwrite(RSTRING_PTR(str), RSTRING_LEN(str), 1, stderr);
  putc('\n', stderr);
  va_end(ap);
#endif
}

MRB_API mrb_noreturn void
mrb_bug(mrb_state *mrb, const char *fmt, ...)
{
#ifndef MRB_NO_STDIO
  va_list ap;
  mrb_value str;

  va_start(ap, fmt);
  str = mrb_vformat(mrb, fmt, ap);
  fputs("bug: ", stderr);
  fwrite(RSTRING_PTR(str), RSTRING_LEN(str), 1, stderr);
  va_end(ap);
#endif
  exit(EXIT_FAILURE);
}

MRB_API mrb_value
mrb_make_exception(mrb_state *mrb, mrb_int argc, const mrb_value *argv)
{
  mrb_value mesg;
  int n;

  mesg = mrb_nil_value();
  switch (argc) {
    case 0:
    break;
    case 1:
      if (mrb_nil_p(argv[0]))
        break;
      if (mrb_string_p(argv[0])) {
        mesg = mrb_exc_new_str(mrb, E_RUNTIME_ERROR, argv[0]);
        break;
      }
      n = 0;
      goto exception_call;

    case 2:
    case 3:
      n = 1;
exception_call:
      {
        mrb_sym exc = MRB_SYM(exception);
        if (mrb_respond_to(mrb, argv[0], exc)) {
          mesg = mrb_funcall_argv(mrb, argv[0], exc, n, argv+1);
        }
        else {
          /* undef */
          mrb_raise(mrb, E_TYPE_ERROR, "exception class/object expected");
        }
      }

      break;
    default:
      mrb_argnum_error(mrb, argc, 0, 3);
      break;
  }
  if (argc > 0) {
    if (!mrb_obj_is_kind_of(mrb, mesg, mrb->eException_class))
      mrb_raise(mrb, mrb->eException_class, "exception object expected");
    if (argc > 2)
      set_backtrace(mrb, mesg, argv[2]);
  }

  return mesg;
}

MRB_API void
mrb_sys_fail(mrb_state *mrb, const char *mesg)
{
  struct RClass *sce;
  mrb_int no;

  no = (mrb_int)errno;
  if (mrb_class_defined(mrb, "SystemCallError")) {
    sce = mrb_class_get(mrb, "SystemCallError");
    if (mesg != NULL) {
      mrb_funcall(mrb, mrb_obj_value(sce), "_sys_fail", 2, mrb_fixnum_value(no), mrb_str_new_cstr(mrb, mesg));
    }
    else {
      mrb_funcall(mrb, mrb_obj_value(sce), "_sys_fail", 1, mrb_fixnum_value(no));
    }
  }
  else {
    mrb_raise(mrb, E_RUNTIME_ERROR, mesg);
  }
}

MRB_API mrb_noreturn void
mrb_no_method_error(mrb_state *mrb, mrb_sym id, mrb_value args, char const* fmt, ...)
{
  va_list ap;
  mrb_value exc;

  va_start(ap, fmt);
  exc = error_va(mrb, E_NOMETHOD_ERROR, fmt, ap);
  va_end(ap);
  mrb_iv_set(mrb, exc, MRB_IVSYM(name), mrb_symbol_value(id));
  mrb_iv_set(mrb, exc, MRB_IVSYM(args), args);
  mrb_exc_raise(mrb, exc);
}

MRB_API mrb_noreturn void
mrb_frozen_error(mrb_state *mrb, void *frozen_obj)
{
  mrb_raisef(mrb, E_FROZEN_ERROR, "can't modify frozen %t", mrb_obj_value(frozen_obj));
}

MRB_API mrb_noreturn void
mrb_argnum_error(mrb_state *mrb, mrb_int argc, int min, int max)
{
#define FMT(exp) "wrong number of arguments (given %i, expected " exp ")"
  if (min == max)
    mrb_raisef(mrb, E_ARGUMENT_ERROR, FMT("%d"), argc, min);
  else if (max < 0)
    mrb_raisef(mrb, E_ARGUMENT_ERROR, FMT("%d+"), argc, min);
  else
    mrb_raisef(mrb, E_ARGUMENT_ERROR, FMT("%d..%d"), argc, min, max);
#undef FMT
}

void mrb_core_init_printabort(void);

int
mrb_core_init_protect(mrb_state *mrb, void (*body)(mrb_state *, void *), void *opaque)
{
  struct mrb_jmpbuf *prev_jmp = mrb->jmp;
  struct mrb_jmpbuf c_jmp;
  int err = 1;

  MRB_TRY(&c_jmp) {
    mrb->jmp = &c_jmp;
    body(mrb, opaque);
    err = 0;
  } MRB_CATCH(&c_jmp) {
    if (mrb->exc) {
      mrb_p(mrb, mrb_obj_value(mrb->exc));
      mrb->exc = NULL;
    }
    else {
      mrb_core_init_printabort();
    }
  } MRB_END_EXC(&c_jmp);

  mrb->jmp = prev_jmp;

  return err;
}

mrb_noreturn void
mrb_core_init_abort(mrb_state *mrb)
{
  mrb->exc = NULL;
  exc_throw(mrb, mrb_nil_value());
}

void
mrb_protect_atexit(mrb_state *mrb)
{
  if (mrb->atexit_stack_len > 0) {
    struct mrb_jmpbuf *prev_jmp = mrb->jmp;
    struct mrb_jmpbuf c_jmp;
    for (int i = mrb->atexit_stack_len; i > 0; --i) {
      MRB_TRY(&c_jmp) {
        mrb->jmp = &c_jmp;
        mrb->atexit_stack[i - 1](mrb);
        mrb->jmp = prev_jmp;
      } MRB_CATCH(&c_jmp) {
        /* ignore atexit errors */
      } MRB_END_EXC(&c_jmp);
    }
#ifndef MRB_FIXED_STATE_ATEXIT_STACK
    mrb_free(mrb, mrb->atexit_stack);
#endif
    mrb->jmp = prev_jmp;
  }
}

mrb_noreturn void
mrb_raise_nomemory(mrb_state *mrb)
{
  if (mrb->nomem_err) {
    mrb_exc_raise(mrb, mrb_obj_value(mrb->nomem_err));
  }
  else {
    mrb_core_init_abort(mrb);
  }
}

void
mrb_init_exception(mrb_state *mrb)
{
  struct RClass *exception, *script_error, *stack_error, *nomem_error;

  mrb->eException_class = exception = mrb_define_class(mrb, "Exception", mrb->object_class); /* 15.2.22 */
  MRB_SET_INSTANCE_TT(exception, MRB_TT_EXCEPTION);
  mrb_define_class_method(mrb, exception, "exception", mrb_instance_new,  MRB_ARGS_OPT(1));
  mrb_define_method(mrb, exception, "exception",       exc_exception,     MRB_ARGS_OPT(1));
  mrb_define_method(mrb, exception, "initialize",      exc_initialize,    MRB_ARGS_OPT(1));
  mrb_define_method(mrb, exception, "to_s",            exc_to_s,          MRB_ARGS_NONE());
  mrb_define_method(mrb, exception, "message",         exc_message,       MRB_ARGS_NONE());
  mrb_define_method(mrb, exception, "inspect",         mrb_exc_inspect,   MRB_ARGS_NONE());
  mrb_define_method(mrb, exception, "backtrace",       mrb_exc_backtrace, MRB_ARGS_NONE());
  mrb_define_method(mrb, exception, "set_backtrace",   exc_set_backtrace, MRB_ARGS_REQ(1));

  mrb->eStandardError_class = mrb_define_class(mrb, "StandardError", mrb->eException_class); /* 15.2.23 */
  mrb_define_class(mrb, "RuntimeError", mrb->eStandardError_class);          /* 15.2.28 */
  script_error = mrb_define_class(mrb, "ScriptError", mrb->eException_class);                /* 15.2.37 */
  mrb_define_class(mrb, "SyntaxError", script_error);                                        /* 15.2.38 */
  stack_error = mrb_define_class(mrb, "SystemStackError", exception);
  mrb->stack_err = mrb_obj_ptr(mrb_exc_new_lit(mrb, stack_error, "stack level too deep"));

  nomem_error = mrb_define_class(mrb, "NoMemoryError", exception);
  mrb->nomem_err = mrb_obj_ptr(mrb_exc_new_lit(mrb, nomem_error, "Out of memory"));
#ifdef MRB_GC_FIXED_ARENA
  mrb->arena_err = mrb_obj_ptr(mrb_exc_new_lit(mrb, nomem_error, "arena overflow error"));
#endif
}<|MERGE_RESOLUTION|>--- conflicted
+++ resolved
@@ -6,7 +6,6 @@
 
 #include <errno.h>
 #include <stdlib.h>
-<<<<<<< HEAD
 #include <mruby.h>
 #include <mruby/array.h>
 #include <mruby/irep.h>
@@ -18,20 +17,6 @@
 #include <mruby/throw.h>
 #include <mruby/presym.h>
 
-MRB_API mrb_value
-mrb_exc_new_str(mrb_state *mrb, struct RClass* c, mrb_value str)
-=======
-#include "mruby.h"
-#include "mruby/array.h"
-#include "mruby/irep.h"
-#include "mruby/proc.h"
-#include "mruby/string.h"
-#include "mruby/variable.h"
-#include "mruby/debug.h"
-#include "mruby/error.h"
-#include "mruby/class.h"
-#include "mrb_throw.h"
-
 static void
 exc_mesg_set(mrb_state *mrb, struct RException *exc, mrb_value mesg)
 {
@@ -53,9 +38,8 @@
       ? mrb_obj_value(exc->mesg) : mrb_obj_iv_get(mrb, (struct RObject*)exc, mrb_intern_lit(mrb, "mesg"));
 }
 
-mrb_value
-mrb_exc_new(mrb_state *mrb, struct RClass *c, const char *ptr, long len)
->>>>>>> f77fb11f
+MRB_API mrb_value
+mrb_exc_new_str(mrb_state *mrb, struct RClass* c, mrb_value str)
 {
   mrb_ensure_string_type(mrb, str);
 
@@ -85,11 +69,7 @@
   mrb_value mesg;
 
   if (mrb_get_args(mrb, "|o", &mesg) == 1) {
-<<<<<<< HEAD
-    mrb_iv_set(mrb, exc, MRB_SYM(mesg), mesg);
-=======
     exc_mesg_set(mrb, mrb_exc_ptr(exc), mesg);
->>>>>>> f77fb11f
   }
   return exc;
 }
@@ -118,11 +98,7 @@
   if (argc == 0) return self;
   if (mrb_obj_equal(mrb, self, a)) return self;
   exc = mrb_obj_clone(mrb, self);
-<<<<<<< HEAD
-  mrb_iv_set(mrb, exc, MRB_SYM(mesg), a);
-=======
   exc_mesg_set(mrb, mrb_exc_ptr(exc), a);
->>>>>>> f77fb11f
 
   return exc;
 }
@@ -138,11 +114,7 @@
 static mrb_value
 exc_to_s(mrb_state *mrb, mrb_value exc)
 {
-<<<<<<< HEAD
-  mrb_value mesg = mrb_attr_get(mrb, exc, MRB_SYM(mesg));
-=======
   mrb_value mesg = exc_mesg_get(mrb, mrb_exc_ptr(exc));
->>>>>>> f77fb11f
   struct RObject *p;
 
   if (!mrb_string_p(mesg)) {
@@ -182,20 +154,11 @@
 mrb_value
 mrb_exc_inspect(mrb_state *mrb, mrb_value exc)
 {
-<<<<<<< HEAD
-  mrb_value mesg = mrb_attr_get(mrb, exc, MRB_SYM(mesg));
+  mrb_value mesg = exc_mesg_get(mrb, mrb_exc_ptr(exc));
   mrb_value cname = mrb_mod_to_s(mrb, mrb_obj_value(mrb_obj_class(mrb, exc)));
   mesg = mrb_obj_as_string(mrb, mesg);
   return RSTRING_LEN(mesg) == 0 ? cname : mrb_format(mrb, "%v (%v)", mesg, cname);
 }
-=======
-  mrb_value str, mesg, file, line;
-  mrb_bool append_mesg;
-
-  mesg = exc_mesg_get(mrb, mrb_exc_ptr(exc));
-  file = mrb_attr_get(mrb, exc, mrb_intern_lit(mrb, "file"));
-  line = mrb_attr_get(mrb, exc, mrb_intern_lit(mrb, "line"));
->>>>>>> f77fb11f
 
 void mrb_keep_backtrace(mrb_state *mrb, mrb_value exc);
 
