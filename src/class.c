/*
** class.c - Class class
**
** See Copyright Notice in mruby.h
*/

#include <mruby.h>
#include <mruby/array.h>
#include <mruby/hash.h>
#include <mruby/class.h>
#include <mruby/numeric.h>
#include <mruby/proc.h>
#include <mruby/string.h>
#include <mruby/variable.h>
#include <mruby/error.h>
#include <mruby/data.h>
#include <mruby/istruct.h>
#include <mruby/opcode.h>
#include <mruby/internal.h>
#include <mruby/presym.h>

#define METHOD_MID(m) MT_KEY_SYM((m).flags)

union mt_ptr {
  const struct RProc *proc;
  mrb_func_t func;
};

#define MT_KEY_SHIFT 4
#define MT_KEY_MASK  ((1<<MT_KEY_SHIFT)-1)
#define MT_KEY_P(k) (((k)>>MT_KEY_SHIFT) != 0)
#define MT_FUNC MRB_METHOD_FUNC_FL
#define MT_NOARG MRB_METHOD_NOARG_FL
#define MT_PUBLIC MRB_METHOD_PUBLIC_FL
#define MT_PRIVATE MRB_METHOD_PRIVATE_FL
#define MT_PROTECTED MRB_METHOD_PROTECTED_FL
#define MT_VDEFAULT MRB_METHOD_VDEFAULT_FL
#define MT_VMASK MRB_METHOD_VISIBILITY_MASK
#define MT_EMPTY 0
#define MT_DELETED 1

#define MT_KEY(sym, flags) ((sym)<<MT_KEY_SHIFT|(flags))
#define MT_KEY_SYM(k) ((k)>>MT_KEY_SHIFT)
#define MT_KEY_FLG(k) ((k)&MT_KEY_MASK)

/* method table structure */
typedef struct mt_tbl {
  int size;
  int alloc;
  union mt_ptr *ptr;
} mt_tbl;

#ifdef MRB_USE_INLINE_METHOD_CACHE
#define MT_INLINE_CACHE_SIZE 256
static uint8_t mt_cache[MT_INLINE_CACHE_SIZE];
#endif

/* Creates the method table. */
static mt_tbl*
mt_new(mrb_state *mrb)
{
  mt_tbl *t;

  t = (mt_tbl*)mrb_malloc(mrb, sizeof(mt_tbl));
  t->size = 0;
  t->alloc = 0;
  t->ptr = NULL;

  return t;
}

static void mt_put(mrb_state *mrb, mt_tbl *t, mrb_sym sym, mrb_sym flags, union mt_ptr ptr);

static void
mt_rehash(mrb_state *mrb, mt_tbl *t)
{
  int old_alloc = t->alloc;
  int new_alloc = old_alloc > 0 ? old_alloc << 1 : 8;
  union mt_ptr *old_ptr = t->ptr;

  t->ptr = (union mt_ptr*)mrb_calloc(mrb, sizeof(union mt_ptr)+sizeof(mrb_sym), new_alloc);
  t->alloc = new_alloc;
  t->size = 0;
  if (old_alloc == 0) return;

  mrb_sym *keys = (mrb_sym*)&old_ptr[old_alloc];
  union mt_ptr *vals = old_ptr;
  for (int i = 0; i < old_alloc; i++) {
    mrb_sym key = keys[i];
    if (MT_KEY_P(key)) {
      mt_put(mrb, t, MT_KEY_SYM(key), MT_KEY_FLG(key), vals[i]);
    }
  }
  mrb_free(mrb, old_ptr);
}

#define slot_empty_p(slot) ((slot)->key == 0 && (slot)->func_p == 0)

/* Set the value for the symbol in the method table. */
static void
mt_put(mrb_state *mrb, mt_tbl *t, mrb_sym sym, mrb_sym flags, union mt_ptr ptr)
{
  int pos, start, dpos = -1;

  if (t->alloc == 0) {
    mt_rehash(mrb, t);
  }

  mrb_sym *keys = (mrb_sym*)&t->ptr[t->alloc];
  union mt_ptr *vals = t->ptr;
  int hash = mrb_int_hash_func(mrb, sym);
  start = pos = hash & (t->alloc-1);
  for (;;) {
    mrb_sym key = keys[pos];
    if (MT_KEY_SYM(key) == sym) {
    value_set:
      keys[pos] = MT_KEY(sym, flags);
      vals[pos] = ptr;
      return;
    }
    else if (key == MT_EMPTY) {
      t->size++;
      goto value_set;
    }
    else if (key == MT_DELETED && dpos < 0) {
      dpos = pos;
    }
    pos = (pos+1) & (t->alloc-1);
    if (pos == start) {         /* not found */
      if (dpos > 0) {
        t->size++;
        pos = dpos;
        goto value_set;
      }
      /* no room */
      mt_rehash(mrb, t);
      start = pos = hash & (t->alloc-1);
      keys = (mrb_sym*)&t->ptr[t->alloc];
      vals = t->ptr;
    }
  }
}

/* Get a value for a symbol from the method table. */
static mrb_sym
mt_get(mrb_state *mrb, mt_tbl *t, mrb_sym sym, union mt_ptr *pp)
{
  int pos;

  if (t == NULL) return 0;
  if (t->alloc == 0) return 0;
  if (t->size == 0) return 0;

  mrb_sym *keys = (mrb_sym*)&t->ptr[t->alloc];
  union mt_ptr *vals = t->ptr;
  int hash = mrb_int_hash_func(mrb, sym);
#ifdef MRB_USE_INLINE_METHOD_CACHE
  int cpos = (hash^(uintptr_t)t) % MT_INLINE_CACHE_SIZE;
  pos = mt_cache[cpos];
  if (pos < t->alloc) {
    mrb_sym key = keys[pos];
    if (key) {
      if (MT_KEY_SYM(key) == sym) {
        *pp = vals[pos];
        return key;
      }
    }
  }
#endif
  int start = pos = hash & (t->alloc-1);
  for (;;) {
    mrb_sym key = keys[pos];
    if (MT_KEY_SYM(key) == sym) {
      *pp = vals[pos];
#ifdef MRB_USE_INLINE_METHOD_CACHE
      if (pos < 0x100) {
        mt_cache[cpos] = pos;
      }
#endif
      return key;
    }
    else if (key == MT_EMPTY) {
      return 0;
    }
    pos = (pos+1) & (t->alloc-1);
    if (pos == start) {         /* not found */
      return 0;
    }
  }
}

/* Deletes the value for the symbol from the method table. */
static mrb_bool
mt_del(mrb_state *mrb, mt_tbl *t, mrb_sym sym)
{
  int pos, start;

  if (t == NULL) return FALSE;
  if (t->alloc == 0) return  FALSE;
  if (t->size == 0) return FALSE;

  mrb_sym *keys = (mrb_sym*)&t->ptr[t->alloc];
  int hash = mrb_int_hash_func(mrb, sym);
  start = pos = hash & (t->alloc-1);
  for (;;) {
    mrb_sym key = keys[pos];
    if (MT_KEY_SYM(key) == sym) {
      t->size--;
      keys[pos] = MT_DELETED;
      return TRUE;
    }
    else if (key == MT_EMPTY) {
      return FALSE;
    }
    pos = (pos+1) & (t->alloc-1);
    if (pos == start) {         /* not found */
      return FALSE;
    }
  }
}

/* Copy the method table. */
static struct mt_tbl*
mt_copy(mrb_state *mrb, mt_tbl *t)
{
  mt_tbl *t2;

  if (t == NULL) return NULL;
  if (t->alloc == 0) return NULL;
  if (t->size == 0) return NULL;

  t2 = mt_new(mrb);
  mrb_sym *keys = (mrb_sym*)&t->ptr[t->alloc];
  union mt_ptr *vals = t->ptr;
  for (int i=0; i<t->alloc; i++) {
    if (MT_KEY_P(keys[i])) {
      mt_put(mrb, t2, MT_KEY_SYM(keys[i]), MT_KEY_FLG(keys[i]), vals[i]);
    }
  }
  return t2;
}

/* Free memory of the method table. */
static void
mt_free(mrb_state *mrb, mt_tbl *t)
{
  mrb_free(mrb, t->ptr);
  mrb_free(mrb, t);
}

static inline mrb_method_t
create_method_value(mrb_state *mrb, mrb_sym key, union mt_ptr val)
{
  mrb_method_t m = { key, { val.proc } };
  return m;
}

MRB_API void
mrb_mt_foreach(mrb_state *mrb, struct RClass *c, mrb_mt_foreach_func *fn, void *p)
{
  mt_tbl *t = c->mt;

  if (t == NULL) return;
  if (t->alloc == 0) return;
  if (t->size == 0) return;

  mrb_sym *keys = (mrb_sym*)&t->ptr[t->alloc];
  union mt_ptr *vals = t->ptr;
  for (int i=0; i<t->alloc; i++) {
    mrb_sym key = keys[i];
    if (MT_KEY_SYM(key)) {
      if (fn(mrb, MT_KEY_SYM(key), create_method_value(mrb, key, vals[i]), p) != 0)
        return;
    }
  }
  return;
}

size_t
mrb_gc_mark_mt(mrb_state *mrb, struct RClass *c)
{
  mt_tbl *t = c->mt;

  if (t == NULL) return 0;
  if (t->alloc == 0) return 0;
  if (t->size == 0) return 0;

  mrb_sym *keys = (mrb_sym*)&t->ptr[t->alloc];
  union mt_ptr *vals = t->ptr;
  for (int i=0; i<t->alloc; i++) {
    if (MT_KEY_P(keys[i]) && (keys[i] & MT_FUNC) == 0) { /* Proc pointer */
      const struct RProc *p = vals[i].proc;
      mrb_gc_mark(mrb, (struct RBasic*)p);
    }
  }
  if (!t) return 0;
  return (size_t)t->size;
}

size_t
mrb_class_mt_memsize(mrb_state *mrb, struct RClass *c)
{
  struct mt_tbl *h = c->mt;

  if (!h) return 0;
  return sizeof(struct mt_tbl) + (size_t)h->size * sizeof(mrb_method_t);
}

void
mrb_gc_free_mt(mrb_state *mrb, struct RClass *c)
{
  if (c->mt) mt_free(mrb, c->mt);
}

void
mrb_class_name_class(mrb_state *mrb, struct RClass *outer, struct RClass *c, mrb_sym id)
{
  mrb_value name;
  mrb_sym nsym = MRB_SYM(__classname__);

  if (mrb_obj_iv_defined(mrb, (struct RObject*)c, nsym)) return;
  if (outer == NULL || outer == mrb->object_class) {
    name = mrb_symbol_value(id);
  }
  else {
    name = mrb_class_path(mrb, outer);
    if (mrb_nil_p(name)) {      /* unnamed outer class */
      if (outer != mrb->object_class && outer != c) {
        mrb_obj_iv_set_force(mrb, (struct RObject*)c, MRB_SYM(__outer__),
                             mrb_obj_value(outer));
      }
      return;
    }
    else {
      mrb_int len;
      const char *n = mrb_sym_name_len(mrb, id, &len);

      mrb_str_cat_lit(mrb, name, "::");
      mrb_str_cat(mrb, name, n, len);
    }
  }
  mrb_obj_iv_set_force(mrb, (struct RObject*)c, nsym, name);
}

mrb_bool
mrb_const_name_p(mrb_state *mrb, const char *name, mrb_int len)
{
  return len > 0 && ISUPPER(name[0]) && mrb_ident_p(name+1, len-1);
}

static void
setup_class(mrb_state *mrb, struct RClass *outer, struct RClass *c, mrb_sym id)
{
  mrb_const_set(mrb, mrb_obj_value(outer), id, mrb_obj_value(c));
}

#define make_metaclass(mrb, c) prepare_singleton_class((mrb), (struct RBasic*)(c))

static void
prepare_singleton_class(mrb_state *mrb, struct RBasic *o)
{
  struct RClass *c;

  mrb_assert(o->c);
  if (o->c->tt == MRB_TT_SCLASS) return;
  struct RClass *sc = MRB_OBJ_ALLOC(mrb, MRB_TT_SCLASS, mrb->class_class);
  sc->flags |= MRB_FL_CLASS_IS_INHERITED;
  sc->mt = NULL;
  sc->iv = NULL;
  if (o->tt == MRB_TT_CLASS) {
    c = (struct RClass*)o;
    if (!c->super) {
      sc->super = mrb->class_class;
    }
    else {
      sc->super = c->super->c;
    }
  }
  else if (o->tt == MRB_TT_SCLASS) {
    c = (struct RClass*)o;
    while (c->super->tt == MRB_TT_ICLASS)
      c = c->super;
    make_metaclass(mrb, c->super);
    sc->super = c->super->c;
  }
  else {
    sc->super = o->c;
    prepare_singleton_class(mrb, (struct RBasic*)sc);
  }
  o->c = sc;
  mrb_field_write_barrier(mrb, (struct RBasic*)o, (struct RBasic*)sc);
  mrb_obj_iv_set(mrb, (struct RObject*)sc, MRB_SYM(__attached__), mrb_obj_value(o));
  sc->frozen = o->frozen;
}

static mrb_value
class_name_str(mrb_state *mrb, struct RClass* c)
{
  mrb_value path = mrb_class_path(mrb, c);
  if (mrb_nil_p(path)) {
    path = c->tt == MRB_TT_MODULE ? mrb_str_new_lit(mrb, "#<Module:") :
                                    mrb_str_new_lit(mrb, "#<Class:");
    mrb_str_cat_str(mrb, path, mrb_ptr_to_str(mrb, c));
    mrb_str_cat_lit(mrb, path, ">");
  }
  return path;
}

static struct RClass*
class_from_sym(mrb_state *mrb, struct RClass *klass, mrb_sym id)
{
  mrb_value c = mrb_const_get(mrb, mrb_obj_value(klass), id);

  mrb_check_type(mrb, c, MRB_TT_CLASS);
  return mrb_class_ptr(c);
}

static struct RClass*
module_from_sym(mrb_state *mrb, struct RClass *klass, mrb_sym id)
{
  mrb_value c = mrb_const_get(mrb, mrb_obj_value(klass), id);

  mrb_check_type(mrb, c, MRB_TT_MODULE);
  return mrb_class_ptr(c);
}

static mrb_bool
class_ptr_p(mrb_value obj)
{
  switch (mrb_type(obj)) {
  case MRB_TT_CLASS:
  case MRB_TT_SCLASS:
  case MRB_TT_MODULE:
    return TRUE;
  default:
    return FALSE;
  }
}

static void
check_if_class_or_module(mrb_state *mrb, mrb_value obj)
{
  if (!class_ptr_p(obj)) {
    mrb_raisef(mrb, E_TYPE_ERROR, "%!v is not a class/module", obj);
  }
}

static struct RClass*
define_module(mrb_state *mrb, mrb_sym name, struct RClass *outer)
{
  if (mrb_const_defined_at(mrb, mrb_obj_value(outer), name)) {
    return module_from_sym(mrb, outer, name);
  }
  struct RClass *m = mrb_module_new(mrb);
  setup_class(mrb, outer, m, name);

  return m;
}

MRB_API struct RClass*
mrb_define_module_id(mrb_state *mrb, mrb_sym name)
{
  return define_module(mrb, name, mrb->object_class);
}

MRB_API struct RClass*
mrb_define_module(mrb_state *mrb, const char *name)
{
  return define_module(mrb, mrb_intern_cstr(mrb, name), mrb->object_class);
}

struct RClass*
mrb_vm_define_module(mrb_state *mrb, mrb_value outer, mrb_sym id)
{
  check_if_class_or_module(mrb, outer);
  if (mrb_const_defined_at(mrb, outer, id)) {
    mrb_value old = mrb_const_get(mrb, outer, id);

    if (!mrb_module_p(old)) {
      mrb_raisef(mrb, E_TYPE_ERROR, "%!v is not a module", old);
    }
    return mrb_class_ptr(old);
  }
  return define_module(mrb, id, mrb_class_ptr(outer));
}

MRB_API struct RClass*
mrb_define_module_under_id(mrb_state *mrb, struct RClass *outer, mrb_sym name)
{
  struct RClass * c = define_module(mrb, name, outer);

  setup_class(mrb, outer, c, name);
  return c;
}

MRB_API struct RClass*
mrb_define_module_under(mrb_state *mrb, struct RClass *outer, const char *name)
{
  mrb_sym id = mrb_intern_cstr(mrb, name);
  struct RClass * c = define_module(mrb, id, outer);

  setup_class(mrb, outer, c, id);
  return c;
}

static struct RClass*
find_origin(struct RClass *c)
{
  MRB_CLASS_ORIGIN(c);
  return c;
}

static struct RClass*
define_class(mrb_state *mrb, mrb_sym name, struct RClass *super, struct RClass *outer)
{
  struct RClass * c;

  if (mrb_const_defined_at(mrb, mrb_obj_value(outer), name)) {
    c = class_from_sym(mrb, outer, name);
    MRB_CLASS_ORIGIN(c);
    if (super && mrb_class_real(c->super) != super) {
      mrb_raisef(mrb, E_TYPE_ERROR, "superclass mismatch for Class %n (%C not %C)",
                 name, c->super, super);
    }
    return c;
  }

  c = mrb_class_new(mrb, super);
  setup_class(mrb, outer, c, name);

  return c;
}

MRB_API struct RClass*
mrb_define_class_id(mrb_state *mrb, mrb_sym name, struct RClass *super)
{
  if (!super) {
    mrb_warn(mrb, "no super class for '%n', Object assumed", name);
  }
  return define_class(mrb, name, super, mrb->object_class);
}

MRB_API struct RClass*
mrb_define_class(mrb_state *mrb, const char *name, struct RClass *super)
{
  return mrb_define_class_id(mrb, mrb_intern_cstr(mrb, name), super);
}

static mrb_value mrb_do_nothing(mrb_state *mrb, mrb_value);
#ifndef MRB_NO_METHOD_CACHE
static void mc_clear(mrb_state *mrb);
static void mc_clear_by_id(mrb_state *mrb, mrb_sym mid);
#else
#define mc_clear(mrb)
#define mc_clear_by_id(mrb,mid)
#endif

static void
mrb_class_inherited(mrb_state *mrb, struct RClass *super, struct RClass *klass)
{

  if (!super)
    super = mrb->object_class;
  super->flags |= MRB_FL_CLASS_IS_INHERITED;

  mrb_value s = mrb_obj_value(super);
  mrb_sym mid = MRB_SYM(inherited);

  if (!mrb_func_basic_p(mrb, s, mid, mrb_do_nothing)) {
    mrb_value c = mrb_obj_value(klass);
    mrb_funcall_argv(mrb, s, mid, 1, &c);
  }
}

struct RClass*
mrb_vm_define_class(mrb_state *mrb, mrb_value outer, mrb_value super, mrb_sym id)
{
  struct RClass *s;
  struct RClass *c;

  if (!mrb_nil_p(super)) {
    if (!mrb_class_p(super)) {
      mrb_raisef(mrb, E_TYPE_ERROR, "superclass must be a Class (%!v given)", super);
    }
    s = mrb_class_ptr(super);
  }
  else {
    s = NULL;
  }
  check_if_class_or_module(mrb, outer);
  if (mrb_const_defined_at(mrb, outer, id)) {
    mrb_value old = mrb_const_get(mrb, outer, id);

    if (!mrb_class_p(old)) {
      mrb_raisef(mrb, E_TYPE_ERROR, "%!v is not a class", old);
    }
    c = mrb_class_ptr(old);
    if (s) {
      /* check super class */
      if (mrb_class_real(c->super) != s) {
        mrb_raisef(mrb, E_TYPE_ERROR, "superclass mismatch for %v", old);
      }
    }
    return c;
  }
  c = define_class(mrb, id, s, mrb_class_ptr(outer));
  mrb_class_inherited(mrb, mrb_class_real(c->super), c);

  return c;
}

MRB_API mrb_bool
mrb_class_defined(mrb_state *mrb, const char *name)
{
  mrb_sym sym = mrb_intern_check_cstr(mrb, name);
  if (!sym) return FALSE;
  return mrb_const_defined(mrb, mrb_obj_value(mrb->object_class), sym);
}

MRB_API mrb_bool
mrb_class_defined_id(mrb_state *mrb, mrb_sym name)
{
  return mrb_const_defined(mrb, mrb_obj_value(mrb->object_class), name);
}

MRB_API mrb_bool
mrb_class_defined_under(mrb_state *mrb, struct RClass *outer, const char *name)
{
  mrb_sym sym = mrb_intern_check_cstr(mrb, name);
  if (!sym) return FALSE;
  return mrb_const_defined_at(mrb, mrb_obj_value(outer), sym);
}

MRB_API mrb_bool
mrb_class_defined_under_id(mrb_state *mrb, struct RClass *outer, mrb_sym name)
{
  return mrb_const_defined_at(mrb, mrb_obj_value(outer), name);
}

MRB_API struct RClass*
mrb_class_get_under(mrb_state *mrb, struct RClass *outer, const char *name)
{
  return class_from_sym(mrb, outer, mrb_intern_cstr(mrb, name));
}

MRB_API struct RClass*
mrb_class_get_under_id(mrb_state *mrb, struct RClass *outer, mrb_sym name)
{
  return class_from_sym(mrb, outer, name);
}

MRB_API struct RClass*
mrb_class_get(mrb_state *mrb, const char *name)
{
  return mrb_class_get_under(mrb, mrb->object_class, name);
}

MRB_API struct RClass*
mrb_class_get_id(mrb_state *mrb, mrb_sym name)
{
  return mrb_class_get_under_id(mrb, mrb->object_class, name);
}

MRB_API struct RClass*
mrb_exc_get_id(mrb_state *mrb, mrb_sym name)
{
  mrb_value c = mrb_exc_const_get(mrb, name);

  if (!mrb_class_p(c)) {
    mrb_raise(mrb, E_EXCEPTION, "exception corrupted");
  }

  struct RClass *exc = mrb_class_ptr(c);
  for (struct RClass *e = exc; e; e = e->super) {
    if (e == E_EXCEPTION)
      return exc;
  }
  mrb_raise(mrb, E_EXCEPTION, "non-exception raised");
  /* not reached */
  return NULL;
}

MRB_API struct RClass*
mrb_module_get_under(mrb_state *mrb, struct RClass *outer, const char *name)
{
  return module_from_sym(mrb, outer, mrb_intern_cstr(mrb, name));
}

MRB_API struct RClass*
mrb_module_get_under_id(mrb_state *mrb, struct RClass *outer, mrb_sym name)
{
  return module_from_sym(mrb, outer, name);
}

MRB_API struct RClass*
mrb_module_get(mrb_state *mrb, const char *name)
{
  return mrb_module_get_under(mrb, mrb->object_class, name);
}

MRB_API struct RClass*
mrb_module_get_id(mrb_state *mrb, mrb_sym name)
{
  return mrb_module_get_under_id(mrb, mrb->object_class, name);
}

/*!
 * Defines a class under the namespace of \a outer.
 * \param outer  a class which contains the new class.
 * \param name     name of the new class
 * \param super  a class from which the new class will derive.
 *               NULL means \c Object class.
 * \return the created class
 * \throw TypeError if the constant name \a name is already taken but
 *                  the constant is not a \c Class.
 * \throw NameError if the class is already defined but the class can not
 *                  be reopened because its superclass is not \a super.
 * \post top-level constant named \a name refers the returned class.
 *
 * \note if a class named \a name is already defined and its superclass is
 *       \a super, the function just returns the defined class.
 */
MRB_API struct RClass*
mrb_define_class_under_id(mrb_state *mrb, struct RClass *outer, mrb_sym name, struct RClass *super)
{
  struct RClass * c;

#if 0
  if (!super) {
    mrb_warn(mrb, "no super class for '%C::%n', Object assumed", outer, id);
  }
#endif
  c = define_class(mrb, name, super, outer);
  setup_class(mrb, outer, c, name);
  return c;
}

MRB_API struct RClass*
mrb_define_class_under(mrb_state *mrb, struct RClass *outer, const char *name, struct RClass *super)
{
  return mrb_define_class_under_id(mrb, outer, mrb_intern_cstr(mrb, name), super);
}

static mrb_callinfo*
find_visibility_ci(mrb_state *mrb, const struct RClass *c, int n, struct REnv **e)
{
  const struct mrb_context *ec = mrb->c;
  mrb_callinfo *ci = ec->ci - n;
  const struct RProc *p = ci->proc;

  if (c == NULL) c = mrb_vm_ci_target_class(ci);

  if (!p || p->upper == NULL || MRB_PROC_SCOPE_P(p) ||
      p->e.env == NULL || !MRB_PROC_ENV_P(p) || mrb_vm_ci_target_class(ci) != c || MRB_CI_SEPARATE_MODULE_P(ci)) {
    mrb_assert(ci->u.env);
    *e = (ci->u.env->tt == MRB_TT_ENV ? ci->u.env : NULL);
    return ci;
  }

  for (;;) {
    struct REnv *env = p->e.env;
    p = p->upper;
    if (p->upper == NULL || MRB_PROC_SCOPE_P(p) ||
        p->e.env == NULL || !MRB_PROC_ENV_P(p) || p->e.env->c != c || MRB_ENV_SEPARATE_MODULE_P(env)) {
      *e = env;
      return NULL;
    }
  }
}

MRB_API void
mrb_define_method_raw(mrb_state *mrb, struct RClass *c, mrb_sym mid, mrb_method_t m)
{
  union mt_ptr ptr;

  MRB_CLASS_ORIGIN(c);

  mt_tbl *h = c->mt;
  if (c->tt == MRB_TT_SCLASS && mrb_frozen_p(c)) {
    mrb_value v = mrb_iv_get(mrb, mrb_obj_value(c), MRB_SYM(__attached__));
    mrb_check_frozen_value(mrb, v);
  }
  else {
    mrb_check_frozen(mrb, c);
  }
  if (!h) h = c->mt = mt_new(mrb);
  if (MRB_METHOD_PROC_P(m)) {
    struct RProc *p = (struct RProc*)MRB_METHOD_PROC(m);

    ptr.proc = p;
    if (p) {
      if (p->gc_color != MRB_GC_RED) {
        p->flags |= MRB_PROC_SCOPE;
        p->c = NULL;
        mrb_field_write_barrier(mrb, (struct RBasic*)c, (struct RBasic*)p);
        if (!MRB_PROC_ENV_P(p)) {
          MRB_PROC_SET_TARGET_CLASS(p, c);
        }
      }
      else {
        mrb_assert(mrb_frozen_p(p) && MRB_PROC_SCOPE_P(p));
        mrb_assert(p->c == NULL && p->upper == NULL && p->e.target_class == NULL);
      }
    }
  }
  else {
    ptr.func = MRB_METHOD_FUNC(m);
  }

  int flags = MT_KEY_FLG(m.flags);
  if (mid == MRB_SYM(initialize)) {
    MRB_SET_VISIBILITY_FLAGS(flags, MT_PRIVATE);
  }
  else if ((flags & MT_VMASK) == MT_VDEFAULT) {
<<<<<<< HEAD
    mrb_callinfo *ci = find_visibility_ci(mrb, c, 0);
    MRB_SET_VISIBILITY_FLAGS(flags, ci->vis);
=======
    struct REnv *e;
    mrb_callinfo *ci = find_visibility_ci(mrb, c, 0, &e);
    mrb_assert(ci || e);
    MRB_SET_VISIBILITY(flags, (e ? MRB_ENV_VISIBILITY(e) : MRB_CI_VISIBILITY(ci)));
>>>>>>> 3fd5e1c2
  }
  mt_put(mrb, h, mid, flags, ptr);
  mc_clear_by_id(mrb, mid);
}

static void
define_method_id(mrb_state *mrb, struct RClass *c, mrb_sym mid, mrb_func_t func, mrb_aspec aspec, int vis)
{
  mrb_method_t m;
  int ai = mrb_gc_arena_save(mrb);

  MRB_METHOD_FROM_FUNC(m, func);
  if (aspec == MRB_ARGS_NONE()) {
    MRB_METHOD_NOARG_SET(m);
  }
  MRB_METHOD_SET_VISIBILITY(m, vis);
  mrb_define_method_raw(mrb, c, mid, m);
  mrb_gc_arena_restore(mrb, ai);
}

MRB_API void
mrb_define_method_id(mrb_state *mrb, struct RClass *c, mrb_sym mid, mrb_func_t func, mrb_aspec aspec)
{
  define_method_id(mrb, c, mid, func, aspec, MT_PUBLIC);
}

MRB_API void
mrb_define_method(mrb_state *mrb, struct RClass *c, const char *name, mrb_func_t func, mrb_aspec aspec)
{
  mrb_define_method_id(mrb, c, mrb_intern_cstr(mrb, name), func, aspec);
}

MRB_API void
mrb_define_private_method_id(mrb_state *mrb, struct RClass *c, mrb_sym mid, mrb_func_t func, mrb_aspec aspec)
{
  define_method_id(mrb, c, mid, func, aspec, MT_PRIVATE);
}

MRB_API void
mrb_define_private_method(mrb_state *mrb, struct RClass *c, const char *name, mrb_func_t func, mrb_aspec aspec)
{
  mrb_define_private_method_id(mrb, c, mrb_intern_cstr(mrb, name), func, aspec);
}

/* a function to raise NotImplementedError with current method name */
MRB_API void
mrb_notimplement(mrb_state *mrb)
{
  mrb_callinfo *ci = mrb->c->ci;

  if (ci->mid) {
    mrb_raisef(mrb, E_NOTIMP_ERROR, "%n() function is unimplemented on this machine", ci->mid);
  }
}

/* a function to be replacement of unimplemented method */
MRB_API mrb_value
mrb_notimplement_m(mrb_state *mrb, mrb_value self)
{
  mrb_notimplement(mrb);
  /* not reached */
  return mrb_nil_value();
}

static void
ensure_class_type(mrb_state *mrb, mrb_value val)
{
  if (!class_ptr_p(val)) {
    mrb_raisef(mrb, E_TYPE_ERROR, "%v is not class/module", val);
  }
}

#define to_sym(mrb, ss) mrb_obj_to_sym(mrb, ss)

MRB_API mrb_int
mrb_get_argc(mrb_state *mrb)
{
  mrb_int argc = mrb->c->ci->n;

  if (argc == 15) {
    struct RArray *a = mrb_ary_ptr(mrb->c->ci->stack[1]);

    a->c = NULL; /* hide from ObjectSpace.each_object */
    argc = ARY_LEN(a);
  }
  return argc;
}

MRB_API const mrb_value*
mrb_get_argv(mrb_state *mrb)
{
  mrb_int argc = mrb->c->ci->n;
  mrb_value *array_argv = mrb->c->ci->stack + 1;
  if (argc == 15) {
    struct RArray *a = mrb_ary_ptr(*array_argv);

    a->c = NULL; /* hide from ObjectSpace.each_object */
    array_argv = ARY_PTR(a);
  }
  return array_argv;
}

MRB_API mrb_value
mrb_get_arg1(mrb_state *mrb)
{
  mrb_callinfo *ci = mrb->c->ci;
  mrb_int argc = ci->n;
  mrb_value *array_argv = ci->stack + 1;
  if (argc == 15) {
    struct RArray *a = mrb_ary_ptr(*array_argv);

    argc = ARY_LEN(a);
    array_argv = ARY_PTR(a);
  }
  if (argc == 0 && ci->nk == 15) {
    mrb_int n = ci->n;
    if (n == 15) n = 1;
    return ci->stack[n+1];      /* kwhash next to positional arguments */
  }
  if (argc != 1) {
    mrb_argnum_error(mrb, argc, 1, 1);
  }
  return array_argv[0];
}

MRB_API mrb_bool
mrb_block_given_p(mrb_state *mrb)
{
  mrb_callinfo *ci = mrb->c->ci;
  mrb_value b = ci->stack[mrb_ci_bidx(ci)];

  return !mrb_nil_p(b);
}

#define GET_ARG(_type) (ptr ? ((_type)(*ptr++)) : va_arg((*ap), _type))

static mrb_int
get_args_v(mrb_state *mrb, mrb_args_format format, void** ptr, va_list *ap)
{
  const char *fmt = format;
  char c;
  mrb_int i = 0;
  mrb_callinfo *ci = mrb->c->ci;
  mrb_int argc = ci->n;
  const mrb_value *argv = ci->stack+1;
  mrb_bool argv_on_stack;
  mrb_bool opt = FALSE;
  mrb_bool opt_skip = TRUE;
  const mrb_value *pickarg = NULL; /* arguments currently being processed */
  mrb_value kdict = mrb_nil_value();
  mrb_bool reqkarg = FALSE;
  int argc_min = 0, argc_max = 0;

  while ((c = *fmt++)) {
    switch (c) {
    case '|':
      opt = TRUE;
      break;
    case '*':
      opt_skip = FALSE;
      argc_max = -1;
      if (!reqkarg) reqkarg = strchr(fmt, ':') ? TRUE : FALSE;
      goto check_exit;
    case '!':
    case '+':
      break;
    case ':':
      reqkarg = TRUE;
      /* fall through */
    case '&': case '?':
      if (opt) opt_skip = FALSE;
      break;
    default:
      if (!opt) argc_min++;
      argc_max++;
      break;
    }
  }

 check_exit:
  if (!reqkarg && ci->nk > 0) {
    mrb_assert(ci->nk == 15);
    kdict = ci->stack[mrb_ci_bidx(ci)-1];
    if (mrb_hash_p(kdict) && mrb_hash_size(mrb, kdict) > 0) {
      if (argc < 14) {
        ci->n++;
        argc++;    /* include kdict in normal arguments */
      }
      else {
        /* 14+1 == 15 so pack first */
        if (argc == 14) {
          /* pack arguments and kdict */
          ci->stack[1] = mrb_ary_new_from_values(mrb, argc+1, &ci->stack[1]);
          argc = ci->n = 15;
        }
        else {
          /* push kdict to packed arguments */
          mrb_ary_push(mrb, ci->stack[1], kdict);
        }
        ci->stack[2] = ci->stack[mrb_ci_bidx(ci)];
      }
      ci->nk = 0;
    }
  }
  if (reqkarg && ci->nk > 0) {
    kdict = ci->stack[mrb_ci_bidx(ci)-1];
    mrb_assert(ci->nk == 15);
    mrb_assert(mrb_hash_p(kdict));
  }

  argv_on_stack = argc < 15;
  if (!argv_on_stack) {
    struct RArray *a = mrb_ary_ptr(*argv);
    argv = ARY_PTR(a);
    argc = ARY_LEN(a);
    a->c = NULL; /* hide from ObjectSpace.each_object */
  }

  opt = FALSE;
  i = 0;
  while ((c = *format++)) {
    mrb_bool altmode = FALSE;
    mrb_bool needmodify = FALSE;

    for (; *format; format++) {
      switch (*format) {
      case '!':
        if (altmode) goto modifier_exit; /* not accept for multiple '!' */
        altmode = TRUE;
        break;
      case '+':
        if (needmodify) goto modifier_exit; /* not accept for multiple '+' */
        needmodify = TRUE;
        break;
      default:
        goto modifier_exit;
      }
    }

  modifier_exit:
    switch (c) {
    case '|': case '*': case '&': case '?': case ':':
      if (needmodify) {
      bad_needmodify:
        mrb_raisef(mrb, E_ARGUMENT_ERROR, "wrong `%c+` modified specifier`", c);
      }
      break;
    default:
      if (i < argc) {
        pickarg = &argv[i++];
        if (needmodify && !mrb_nil_p(*pickarg)) {
          mrb_check_frozen_value(mrb, *pickarg);
        }
      }
      else {
        if (opt) {
          pickarg = NULL;
        }
        else {
          mrb_argnum_error(mrb, argc, argc_min, argc_max);
        }
      }
      break;
    }

    switch (c) {
    case 'o':
    case 'C':
    case 'S':
    case 'A':
    case 'H':
      {
        mrb_value *p;

        p = GET_ARG(mrb_value*);
        if (pickarg) {
          if (!(altmode && mrb_nil_p(*pickarg))) {
            switch (c) {
            case 'C': ensure_class_type(mrb, *pickarg); break;
            case 'S': mrb_ensure_string_type(mrb, *pickarg); break;
            case 'A': mrb_ensure_array_type(mrb, *pickarg); break;
            case 'H': mrb_ensure_hash_type(mrb, *pickarg); break;
            }
          }
          *p = *pickarg;
        }
      }
      break;
    case 'c':
      {
        struct RClass **p;

        p = GET_ARG(struct RClass**);
        if (pickarg) {
          if (altmode && mrb_nil_p(*pickarg)) {
            *p = NULL;
          }
          else {
            ensure_class_type(mrb, *pickarg);
            *p = mrb_class_ptr(*pickarg);
          }
        }
      }
      break;
    case 's':
      {
        const char **ps = NULL;
        mrb_int *pl = NULL;

        ps = GET_ARG(const char**);
        pl = GET_ARG(mrb_int*);
        if (needmodify) goto bad_needmodify;
        if (pickarg) {
          if (altmode && mrb_nil_p(*pickarg)) {
            *ps = NULL;
            *pl = 0;
          }
          else {
            mrb_ensure_string_type(mrb, *pickarg);
            *ps = RSTRING_PTR(*pickarg);
            *pl = RSTRING_LEN(*pickarg);
          }
        }
      }
      break;
    case 'z':
      {
        const char **ps;

        ps = GET_ARG(const char**);
        if (needmodify) goto bad_needmodify;
        if (pickarg) {
          if (altmode && mrb_nil_p(*pickarg)) {
            *ps = NULL;
          }
          else {
            mrb_ensure_string_type(mrb, *pickarg);
            *ps = RSTRING_CSTR(mrb, *pickarg);
          }
        }
      }
      break;
    case 'a':
      {
        struct RArray *a;
        const mrb_value **pb;
        mrb_int *pl;

        pb = GET_ARG(const mrb_value**);
        pl = GET_ARG(mrb_int*);
        if (needmodify) goto bad_needmodify;
        if (pickarg) {
          if (altmode && mrb_nil_p(*pickarg)) {
            *pb = NULL;
            *pl = 0;
          }
          else {
            mrb_ensure_array_type(mrb, *pickarg);
            a = mrb_ary_ptr(*pickarg);
            *pb = ARY_PTR(a);
            *pl = ARY_LEN(a);
          }
        }
      }
      break;
#ifndef MRB_NO_FLOAT
    case 'f':
      {
        mrb_float *p;

        p = GET_ARG(mrb_float*);
        if (pickarg) {
          *p = mrb_as_float(mrb, *pickarg);
        }
      }
      break;
#endif
    case 'i':
      {
        mrb_int *p;

        p = GET_ARG(mrb_int*);
        if (pickarg) {
          *p = mrb_as_int(mrb, *pickarg);
        }
      }
      break;
    case 'b':
      {
        mrb_bool *boolp = GET_ARG(mrb_bool*);

        if (pickarg) {
          *boolp = mrb_test(*pickarg);
        }
      }
      break;
    case 'n':
      {
        mrb_sym *symp;

        symp = GET_ARG(mrb_sym*);
        if (pickarg) {
          *symp = to_sym(mrb, *pickarg);
        }
      }
      break;
    case 'd':
      {
        void** datap;
        struct mrb_data_type const* type;

        datap = GET_ARG(void**);
        type = GET_ARG(struct mrb_data_type const*);
        if (pickarg) {
          if (altmode && mrb_nil_p(*pickarg)) {
            *datap = NULL;
          }
          else {
            *datap = mrb_data_get_ptr(mrb, *pickarg, type);
          }
        }
      }
      break;

    case '&':
      {
        mrb_value *p, *bp;

        p = GET_ARG(mrb_value*);
        bp = ci->stack + mrb_ci_bidx(ci);
        if (altmode && mrb_nil_p(*bp)) {
          mrb_raise(mrb, E_ARGUMENT_ERROR, "no block given");
        }
        *p = *bp;
      }
      break;
    case '|':
      if (opt_skip && i == argc) goto finish;
      opt = TRUE;
      break;
    case '?':
      {
        mrb_bool *p;

        p = GET_ARG(mrb_bool*);
        *p = pickarg ? TRUE : FALSE;
      }
      break;

    case '*':
      {
        const mrb_value **var;
        mrb_int *pl;
        mrb_bool nocopy = (altmode || !argv_on_stack) ? TRUE : FALSE;

        var = GET_ARG(const mrb_value**);
        pl = GET_ARG(mrb_int*);
        if (argc > i) {
          *pl = argc-i;
          if (*pl > 0) {
            if (nocopy) {
              *var = argv+i;
            }
            else {
              mrb_value args = mrb_ary_new_from_values(mrb, *pl, argv+i);
              RARRAY(args)->c = NULL;
              *var = RARRAY_PTR(args);
            }
          }
          i = argc;
        }
        else {
          *pl = 0;
          *var = NULL;
        }
      }
      break;

    case ':':
      {
        mrb_value ksrc = mrb_hash_p(kdict) ? mrb_hash_dup(mrb, kdict) : mrb_hash_new(mrb);
        const mrb_kwargs *kwargs = GET_ARG(const mrb_kwargs*);
        mrb_value *rest;

        if (kwargs == NULL) {
          rest = NULL;
        }
        else {
          mrb_int kwnum = kwargs->num;
          mrb_int required = kwargs->required;
          const mrb_sym *kname = kwargs->table;
          mrb_value *values = kwargs->values;
          mrb_int j;
          const mrb_int keyword_max = 40;

          mrb_assert(kwnum >= 0);
          mrb_assert(required >= 0);
          if (kwnum > keyword_max || required > kwnum) {
            mrb_raise(mrb, E_ARGUMENT_ERROR, "keyword number is too large");
          }

          for (j = required; j > 0; j--, kname++, values++) {
            mrb_value k = mrb_symbol_value(*kname);
            if (!mrb_hash_key_p(mrb, ksrc, k)) {
              mrb_raisef(mrb, E_ARGUMENT_ERROR, "missing keyword: %n", *kname);
            }
            *values = mrb_hash_delete_key(mrb, ksrc, k);
            mrb_gc_protect(mrb, *values);
          }

          for (j = kwnum - required; j > 0; j--, kname++, values++) {
            mrb_value k = mrb_symbol_value(*kname);
            if (mrb_hash_key_p(mrb, ksrc, k)) {
              *values = mrb_hash_delete_key(mrb, ksrc, k);
              mrb_gc_protect(mrb, *values);
            }
            else {
              *values = mrb_undef_value();
            }
          }

          rest = kwargs->rest;
        }

        if (rest) {
          *rest = ksrc;
        }
        else if (!mrb_hash_empty_p(mrb, ksrc)) {
          ksrc = mrb_hash_first_key(mrb, ksrc);
          mrb_raisef(mrb, E_ARGUMENT_ERROR, "unknown keyword: %v", ksrc);
        }
      }
      break;

    default:
      mrb_raisef(mrb, E_ARGUMENT_ERROR, "invalid argument specifier %c", c);
      break;
    }
  }

  if (!c && argc > i) {
    mrb_argnum_error(mrb, argc, argc_min, argc_max);
  }

finish:
  return i;
}

/*
  retrieve arguments from mrb_state.

  mrb_get_args(mrb, format, ...)

  returns number of arguments parsed.

  format specifiers:

    string  mruby type     C type                 note
    ----------------------------------------------------------------------------------------------
    o:      Object         [mrb_value]
    C:      Class/Module   [mrb_value]            when ! follows, the value may be nil
    S:      String         [mrb_value]            when ! follows, the value may be nil
    A:      Array          [mrb_value]            when ! follows, the value may be nil
    H:      Hash           [mrb_value]            when ! follows, the value may be nil
    s:      String         [const char*,mrb_int]  Receive two arguments; s! gives (NULL,0) for nil
    z:      String         [const char*]          NUL terminated string; z! gives NULL for nil
    a:      Array          [const mrb_value*,mrb_int] Receive two arguments; a! gives (NULL,0) for nil
    c:      Class/Module   [struct RClass*]       c! gives NULL for nil
    f:      Integer/Float  [mrb_float]
    i:      Integer/Float  [mrb_int]
    b:      boolean        [mrb_bool]
    n:      String/Symbol  [mrb_sym]
    d:      data           [void*,mrb_data_type const] 2nd argument will be used to check data type so it won't be modified; when ! follows, the value may be nil
    &:      block          [mrb_value]            &! raises exception if no block given
    *:      rest argument  [const mrb_value*,mrb_int] The rest of the arguments as an array; *! avoid copy of the stack
    |:      optional                              Following arguments are optional
    ?:      optional given [mrb_bool]             true if preceding argument (optional) is given
    ':':    keyword args   [mrb_kwargs const]     Get keyword arguments

  format modifiers:

    string  note
    ----------------------------------------------------------------------------------------------
    !:      Switch to the alternate mode; The behaviour changes depending on the specifier
    +:      Request a not frozen object; However, except nil value
 */
MRB_API mrb_int
mrb_get_args(mrb_state *mrb, mrb_args_format format, ...)
{
  va_list ap;
  va_start(ap, format);
  mrb_int rc = get_args_v(mrb, format, NULL, &ap);
  va_end(ap);
  return rc;
}

MRB_API mrb_int
mrb_get_args_a(mrb_state *mrb, mrb_args_format format, void **args)
{
  return get_args_v(mrb, format, args, NULL);
}

static struct RClass*
boot_defclass(mrb_state *mrb, struct RClass *super)
{
  struct RClass *c = MRB_OBJ_ALLOC(mrb, MRB_TT_CLASS, mrb->class_class);

  if (super) {
    c->super = super;
    mrb_field_write_barrier(mrb, (struct RBasic*)c, (struct RBasic*)super);
    c->flags |= MRB_FL_CLASS_IS_INHERITED;
  }
  else {
    c->super = mrb->object_class;
  }
  c->mt = mt_new(mrb);
  return c;
}

static void
boot_initmod(mrb_state *mrb, struct RClass *mod)
{
  if (!mod->mt) {
    mod->mt = mt_new(mrb);
  }
}

static struct RClass*
include_class_new(mrb_state *mrb, struct RClass *m, struct RClass *super)
{
  struct RClass *ic = MRB_OBJ_ALLOC(mrb, MRB_TT_ICLASS, mrb->class_class);
  if (m->tt == MRB_TT_ICLASS) {
    m = m->c;
  }
  MRB_CLASS_ORIGIN(m);
  ic->mt = m->mt;
  ic->super = super;
  if (m->tt == MRB_TT_ICLASS) {
    ic->c = m->c;
  }
  else {
    ic->c = m;
  }
  return ic;
}

static int
include_module_at(mrb_state *mrb, struct RClass *c, struct RClass *ins_pos, struct RClass *m, int search_super)
{
  struct RClass *ic;
  void *klass_mt = find_origin(c)->mt;

  while (m) {
    struct RClass *p = c->super;
    int original_seen = FALSE;
    int superclass_seen = FALSE;

    if (c == ins_pos) original_seen = TRUE;
    if (m->flags & MRB_FL_CLASS_IS_PREPENDED)
      goto skip;
    if (klass_mt && klass_mt == m->mt)
      return -1;

    while (p) {
      if (c == p) original_seen = TRUE;
      if (p->tt == MRB_TT_ICLASS) {
        if (p->mt == m->mt) {
          if (!superclass_seen && original_seen) {
            ins_pos = p; /* move insert point */
          }
          goto skip;
        }
      }
      else if (p->tt == MRB_TT_CLASS) {
        if (!search_super) break;
        superclass_seen = TRUE;
      }
      p = p->super;
    }

    ic = include_class_new(mrb, m, ins_pos->super);
    m->flags |= MRB_FL_CLASS_IS_INHERITED;
    ins_pos->super = ic;
    mrb_field_write_barrier(mrb, (struct RBasic*)ins_pos, (struct RBasic*)ic);
    ins_pos = ic;
  skip:
    m = m->super;
  }
  mc_clear(mrb);
  return 0;
}

static int
fix_include_module(mrb_state *mrb, struct RBasic *obj, void *data)
{
  struct RClass **m = (struct RClass**)data;

  if (obj->tt == MRB_TT_ICLASS && obj->c == m[0] && !MRB_FLAG_TEST(obj, MRB_FL_CLASS_IS_ORIGIN)) {
    struct RClass *ic = (struct RClass*)obj;
    include_module_at(mrb, ic, ic, m[1], 1);
  }
  return MRB_EACH_OBJ_OK;
}

MRB_API void
mrb_include_module(mrb_state *mrb, struct RClass *c, struct RClass *m)
{
  mrb_check_frozen(mrb, c);
  if (include_module_at(mrb, c, find_origin(c), m, 1) < 0) {
    mrb_raise(mrb, E_ARGUMENT_ERROR, "cyclic include detected");
  }
  if (c->tt == MRB_TT_MODULE && (c->flags & MRB_FL_CLASS_IS_INHERITED)) {
    struct RClass *data[2];
    data[0] = c;
    data[1] = m;
    mrb_objspace_each_objects(mrb, fix_include_module, data);
  }
}

static int
fix_prepend_module(mrb_state *mrb, struct RBasic *obj, void *data)
{
  struct RClass **m = (struct RClass**)data;
  struct RClass *c = (struct RClass*)obj;

  if (c->tt == MRB_TT_CLASS || c->tt == MRB_TT_MODULE) {
    struct RClass *p = c->super;
    struct RClass *ins_pos = c;
    while (p) {
      if (c == m[0]) break;
      if (p == m[0]->super->c) {
        ins_pos = c;
      }
      if (p->tt == MRB_TT_CLASS) break;
      if (p->c == m[0]) {
        include_module_at(mrb, ins_pos, ins_pos, m[1], 0);
        break;
      }
      c = p;
      p = p->super;
    }
  }
  return MRB_EACH_OBJ_OK;
}

MRB_API void
mrb_prepend_module(mrb_state *mrb, struct RClass *c, struct RClass *m)
{
  mrb_check_frozen(mrb, c);
  if (!(c->flags & MRB_FL_CLASS_IS_PREPENDED)) {
    struct RClass *origin = MRB_OBJ_ALLOC(mrb, MRB_TT_ICLASS, c);
    origin->flags |= MRB_FL_CLASS_IS_ORIGIN | MRB_FL_CLASS_IS_INHERITED;
    origin->super = c->super;
    c->super = origin;
    origin->mt = c->mt;
    c->mt = NULL;
    mrb_field_write_barrier(mrb, (struct RBasic*)c, (struct RBasic*)origin);
    c->flags |= MRB_FL_CLASS_IS_PREPENDED;
  }
  if (include_module_at(mrb, c, c, m, 0) < 0) {
    mrb_raise(mrb, E_ARGUMENT_ERROR, "cyclic prepend detected");
  }
  if (c->tt == MRB_TT_MODULE &&
      (c->flags & (MRB_FL_CLASS_IS_INHERITED|MRB_FL_CLASS_IS_PREPENDED))) {
    struct RClass *data[2];
    data[0] = c;
    data[1] = m;
    mrb_objspace_each_objects(mrb, fix_prepend_module, data);
  }
}

static mrb_value
mrb_mod_prepend(mrb_state *mrb, mrb_value mod)
{
  struct RClass *c = mrb_class_ptr(mod);
  mrb_int argc;
  mrb_value *argv;
  mrb_sym prepended = MRB_SYM(prepended);

  mrb_get_args(mrb, "*", &argv, &argc);
  while (argc--) {
    mrb_value m = argv[argc];
    mrb_check_type(mrb, m, MRB_TT_MODULE);
    mrb_prepend_module(mrb, c, mrb_class_ptr(m));
    if (!mrb_func_basic_p(mrb, m, prepended, mrb_do_nothing)) {
      mrb_funcall_argv(mrb, m, prepended, 1, &mod);
    }
  }
  return mod;
}

static mrb_value
mrb_mod_include(mrb_state *mrb, mrb_value mod)
{
  struct RClass *c = mrb_class_ptr(mod);
  mrb_int argc;
  mrb_value *argv;
  mrb_sym included = MRB_SYM(included);

  mrb_get_args(mrb, "*", &argv, &argc);
  while (argc--) {
    mrb_value m = argv[argc];
    mrb_check_type(mrb, m, MRB_TT_MODULE);
    mrb_include_module(mrb, c, mrb_class_ptr(m));
    if (!mrb_func_basic_p(mrb, m, included, mrb_do_nothing)) {
      mrb_funcall_argv(mrb, m, included, 1, &mod);
    }
  }
  return mod;
}

/* 15.3.1.3.13 */
/*
 *  call-seq:
 *    obj.extend(module, ...)    -> obj
 *
 *  Adds to _obj_ the instance methods from each module given as a
 *  parameter.
 *
 *     module Mod
 *      def hello
 *         "Hello from Mod.\n"
 *      end
 *     end
 *
 *     class Klass
 *       def hello
 *         "Hello from Klass.\n"
 *       end
 *     end
 *
 *     k = Klass.new
 *     k.hello         #=> "Hello from Klass.\n"
 *     k.extend(Mod)   #=> #<Klass:0x401b3bc8>
 *     k.hello         #=> "Hello from Mod.\n"
 *
 */
mrb_value
mrb_obj_extend(mrb_state *mrb, mrb_value obj)
{
  mrb_int argc;
  mrb_value *argv;
  mrb_sym extended = MRB_SYM(extended);

  mrb_get_args(mrb, "*", &argv, &argc);

  mrb_value cc = mrb_singleton_class(mrb, obj);
  while (argc--) {
    mrb_value mod = argv[argc];
    mrb_check_type(mrb, mod, MRB_TT_MODULE);
    mrb_include_module(mrb, mrb_class_ptr(cc), mrb_class_ptr(mod));
    if (!mrb_func_basic_p(mrb, cc, extended, mrb_do_nothing)) {
      mrb_funcall_argv(mrb, cc, extended, 1, &mod);
    }
  }
  return obj;
}

/* 15.2.2.4.28 */
/*
 *  call-seq:
 *     mod.include?(module)    -> true or false
 *
 *  Returns <code>true</code> if <i>module</i> is included in
 *  <i>mod</i> or one of <i>mod</i>'s ancestors.
 *
 *     module A
 *     end
 *     class B
 *       include A
 *     end
 *     class C < B
 *     end
 *     B.include?(A)   #=> true
 *     C.include?(A)   #=> true
 *     A.include?(A)   #=> false
 */
static mrb_value
mrb_mod_include_p(mrb_state *mrb, mrb_value mod)
{
  mrb_value mod2;
  struct RClass *c = mrb_class_ptr(mod);

  mrb_get_args(mrb, "C", &mod2);
  mrb_check_type(mrb, mod2, MRB_TT_MODULE);

  while (c) {
    if (c->tt == MRB_TT_ICLASS) {
      if (c->c == mrb_class_ptr(mod2)) return mrb_true_value();
    }
    c = c->super;
  }
  return mrb_false_value();
}

static mrb_value
mrb_mod_ancestors(mrb_state *mrb, mrb_value self)
{
  struct RClass *c = mrb_class_ptr(self);
  mrb_value result = mrb_ary_new(mrb);

  while (c) {
    if (c->tt == MRB_TT_ICLASS) {
      mrb_ary_push(mrb, result, mrb_obj_value(c->c));
    }
    else if (!(c->flags & MRB_FL_CLASS_IS_PREPENDED)) {
      mrb_ary_push(mrb, result, mrb_obj_value(c));
    }
    c = c->super;
  }

  return result;
}

static mrb_value
mrb_mod_initialize(mrb_state *mrb, mrb_value mod)
{
  mrb_value b;
  struct RClass *m = mrb_class_ptr(mod);
  boot_initmod(mrb, m); /* bootstrap a newly initialized module */
  mrb_get_args(mrb, "|&", &b);
  if (!mrb_nil_p(b)) {
    mrb_yield_with_class(mrb, b, 1, &mod, mod, m);
  }
  return mod;
}

static void
mrb_mod_visibility(mrb_state *mrb, mrb_value mod, int vis)
{
  mrb_assert((vis&MT_VMASK)==vis);
  mrb_int argc;
  mrb_value *argv;
  struct RClass *c = mrb_class_ptr(mod);

  mrb_get_args(mrb, "*!", &argv, &argc);
  if (argc == 0) {
    struct REnv *e;
    mrb_callinfo *ci = find_visibility_ci(mrb, NULL, 1, &e);
    if (e) {
      MRB_ENV_SET_VISIBILITY(e, vis);
    }
    else {
      MRB_CI_SET_VISIBILITY(ci, vis);
    }
  }
  else {
    mt_tbl *h = c->mt;
    for (int i=0; i<argc; i++) {
      mrb_check_type(mrb, argv[i], MRB_TT_SYMBOL);
      mrb_sym mid = mrb_symbol(argv[i]);
      mrb_method_t m = mrb_method_search(mrb, c, mid);
      MRB_METHOD_SET_VISIBILITY(m, vis);
      union mt_ptr ptr;
      if (MRB_METHOD_PROC_P(m)) {
        ptr.proc = MRB_METHOD_PROC(m);
      }
      else {
        ptr.func = MRB_METHOD_FUNC(m);
      }
      mt_put(mrb, h, mid, MT_KEY_FLG(m.flags), ptr);
      mc_clear_by_id(mrb, mid);
    }
  }
}

static mrb_value
mrb_mod_public(mrb_state *mrb, mrb_value mod)
{
  mrb_mod_visibility(mrb, mod, MT_PUBLIC);
  return mod;
}

static mrb_value
mrb_mod_private(mrb_state *mrb, mrb_value mod)
{
  mrb_mod_visibility(mrb, mod, MT_PRIVATE);
  return mod;
}

static mrb_value
mrb_mod_protected(mrb_state *mrb, mrb_value mod)
{
  mrb_mod_visibility(mrb, mod, MT_PROTECTED);
  return mod;
}

static mrb_value
top_public(mrb_state *mrb, mrb_value self)
{
  self = mrb_obj_value(mrb->object_class);
  mrb_mod_visibility(mrb, self, MT_PUBLIC);
  return self;
}

static mrb_value
top_private(mrb_state *mrb, mrb_value self)
{
  self = mrb_obj_value(mrb->object_class);
  mrb_mod_visibility(mrb, self, MT_PRIVATE);
  return self;
}

static mrb_value
top_protected(mrb_state *mrb, mrb_value self)
{
  self = mrb_obj_value(mrb->object_class);
  mrb_mod_visibility(mrb, self, MT_PROTECTED);
  return self;
}

MRB_API struct RClass*
mrb_singleton_class_ptr(mrb_state *mrb, mrb_value v)
{
  struct RBasic *obj;

  switch (mrb_type(v)) {
  case MRB_TT_FALSE:
    if (mrb_nil_p(v))
      return mrb->nil_class;
    return mrb->false_class;
  case MRB_TT_TRUE:
    return mrb->true_class;
  case MRB_TT_CPTR:
  case MRB_TT_SYMBOL:
  case MRB_TT_INTEGER:
#ifndef MRB_NO_FLOAT
  case MRB_TT_FLOAT:
#endif
    return NULL;
  default:
    break;
  }
  obj = mrb_basic_ptr(v);
  if (obj->c == NULL) return NULL;
  prepare_singleton_class(mrb, obj);
  return obj->c;
}

MRB_API mrb_value
mrb_singleton_class(mrb_state *mrb, mrb_value v)
{
  struct RClass *c = mrb_singleton_class_ptr(mrb, v);

  if (c == NULL) {
    mrb_raise(mrb, E_TYPE_ERROR, "can't define singleton");
  }
  return mrb_obj_value(c);
}

MRB_API void
mrb_define_singleton_method(mrb_state *mrb, struct RObject *o, const char *name, mrb_func_t func, mrb_aspec aspec)
{
  prepare_singleton_class(mrb, (struct RBasic*)o);
  mrb_define_method_id(mrb, o->c, mrb_intern_cstr(mrb, name), func, aspec);
}

MRB_API void
mrb_define_singleton_method_id(mrb_state *mrb, struct RObject *o, mrb_sym name, mrb_func_t func, mrb_aspec aspec)
{
  prepare_singleton_class(mrb, (struct RBasic*)o);
  mrb_define_method_id(mrb, o->c, name, func, aspec);
}

MRB_API void
mrb_define_class_method(mrb_state *mrb, struct RClass *c, const char *name, mrb_func_t func, mrb_aspec aspec)
{
  mrb_define_singleton_method(mrb, (struct RObject*)c, name, func, aspec);
}

MRB_API void
mrb_define_class_method_id(mrb_state *mrb, struct RClass *c, mrb_sym name, mrb_func_t func, mrb_aspec aspec)
{
  mrb_define_singleton_method_id(mrb, (struct RObject*)c, name, func, aspec);
}

MRB_API void
mrb_define_module_function_id(mrb_state *mrb, struct RClass *c, mrb_sym name, mrb_func_t func, mrb_aspec aspec)
{
  mrb_define_class_method_id(mrb, c, name, func, aspec);
  mrb_define_private_method_id(mrb, c, name, func, aspec);
}

MRB_API void
mrb_define_module_function(mrb_state *mrb, struct RClass *c, const char *name, mrb_func_t func, mrb_aspec aspec)
{
  mrb_define_module_function_id(mrb, c, mrb_intern_cstr(mrb, name), func, aspec);
}

#ifndef MRB_NO_METHOD_CACHE
/* clear whole method cache table */
static void
mc_clear(mrb_state *mrb)
{
  static const struct mrb_cache_entry ce_zero ={0};

  for (int i=0; i<MRB_METHOD_CACHE_SIZE; i++) {
    mrb->cache[i] = ce_zero;
  }
}

/* clear method cache for a class */
void
mrb_mc_clear_by_class(mrb_state *mrb, struct RClass *c)
{
  struct mrb_cache_entry *mc = mrb->cache;

  for (int i=0; i<MRB_METHOD_CACHE_SIZE; mc++,i++) {
    if (mc->c == c || mc->c0 == c) mc->c = NULL;
  }
}

static void
mc_clear_by_id(mrb_state *mrb, mrb_sym id)
{
  struct mrb_cache_entry *mc = mrb->cache;

  for (int i=0; i<MRB_METHOD_CACHE_SIZE; mc++,i++) {
    if (METHOD_MID(mc->m) == id) mc->c = NULL;
  }
}
#endif // MRB_NO_METHOD_CACHE

mrb_method_t
mrb_vm_find_method(mrb_state *mrb, struct RClass *c, struct RClass **cp, mrb_sym mid)
{
  mrb_method_t m;
#ifndef MRB_NO_METHOD_CACHE
  struct RClass *oc = c;
  int h = mrb_int_hash_func(mrb, ((intptr_t)oc) ^ mid) & (MRB_METHOD_CACHE_SIZE-1);
  struct mrb_cache_entry *mc = &mrb->cache[h];

  if (mc->c == c && METHOD_MID(mc->m) == mid) {
    *cp = mc->c0;
    return mc->m;
  }
#endif

  while (c) {
    mt_tbl *h = c->mt;

    if (h) {
      union mt_ptr ptr;
      mrb_sym ret = mt_get(mrb, h, mid, &ptr);
      if (ret) {
        if (ptr.proc == 0) break;
        *cp = c;
        m = create_method_value(mrb, ret, ptr);
#ifndef MRB_NO_METHOD_CACHE
        mc->c = oc;
        mc->c0 = c;
        mc->m = m;
#endif
        return m;
      }
    }
    c = c->super;
  }
  MRB_METHOD_FROM_PROC(m, NULL);
  return m;                  /* no method */
}

MRB_API mrb_method_t
mrb_method_search_vm(mrb_state *mrb, struct RClass **cp, mrb_sym mid)
{
  return mrb_vm_find_method(mrb, *cp, cp, mid);
}

MRB_API mrb_method_t
mrb_method_search(mrb_state *mrb, struct RClass *c, mrb_sym mid)
{
  mrb_method_t m;

  m = mrb_method_search_vm(mrb, &c, mid);
  if (MRB_METHOD_UNDEF_P(m)) {
    mrb_name_error(mrb, mid, "undefined method '%n' for class %C", mid, c);
  }
  return m;
}

#define ONSTACK_ALLOC_MAX 32

static mrb_sym
prepare_name_common(mrb_state *mrb, mrb_sym sym, const char *prefix, const char *suffix)
{
  char onstack[ONSTACK_ALLOC_MAX];
  mrb_int sym_len;
  const char *sym_str = mrb_sym_name_len(mrb, sym, &sym_len);
  size_t prefix_len = prefix ? strlen(prefix) : 0;
  size_t suffix_len = suffix ? strlen(suffix) : 0;
  size_t name_len = sym_len + prefix_len + suffix_len;
  char *buf = name_len > sizeof(onstack) ? (char*)mrb_alloca(mrb, name_len) : onstack;
  char *p = buf;

  if (prefix_len > 0) {
    memcpy(p, prefix, prefix_len);
    p += prefix_len;
  }

  memcpy(p, sym_str, sym_len);
  p += sym_len;

  if (suffix_len > 0) {
    memcpy(p, suffix, suffix_len);
  }

  return mrb_intern(mrb, buf, name_len);
}

static mrb_value
prepare_ivar_name(mrb_state *mrb, mrb_sym sym)
{
  sym = prepare_name_common(mrb, sym, "@", NULL);
  mrb_iv_name_sym_check(mrb, sym);
  return mrb_symbol_value(sym);
}

static mrb_sym
prepare_writer_name(mrb_state *mrb, mrb_sym sym)
{
  return prepare_name_common(mrb, sym, NULL, "=");
}

static mrb_value
mod_attr_define(mrb_state *mrb, mrb_value mod, mrb_value (*accessor)(mrb_state*, mrb_value), mrb_sym (*access_name)(mrb_state*, mrb_sym))
{
  struct RClass *c = mrb_class_ptr(mod);
  const mrb_value *argv;
  mrb_int argc;

  mrb_get_args(mrb, "*", &argv, &argc);

  int ai = mrb_gc_arena_save(mrb);
  for (int i=0; i<argc; i++) {
    mrb_value name;
    mrb_sym method;
    struct RProc *p;
    mrb_method_t m;

    method = to_sym(mrb, argv[i]);
    name = prepare_ivar_name(mrb, method);
    if (access_name) {
      method = access_name(mrb, method);
    }

    p = mrb_proc_new_cfunc_with_env(mrb, accessor, 1, &name);
    MRB_METHOD_FROM_PROC(m, p);
    mrb_define_method_raw(mrb, c, method, m);
    mrb_gc_arena_restore(mrb, ai);
  }
  return mrb_nil_value();
}

static mrb_value
attr_reader(mrb_state *mrb, mrb_value obj)
{
  mrb_value name = mrb_proc_cfunc_env_get(mrb, 0);
  return mrb_iv_get(mrb, obj, to_sym(mrb, name));
}

static mrb_value
mrb_mod_attr_reader(mrb_state *mrb, mrb_value mod)
{
  return mod_attr_define(mrb, mod, attr_reader, NULL);
}

static mrb_value
attr_writer(mrb_state *mrb, mrb_value obj)
{
  mrb_value name = mrb_proc_cfunc_env_get(mrb, 0);
  mrb_value val = mrb_get_arg1(mrb);

  mrb_iv_set(mrb, obj, to_sym(mrb, name), val);
  return val;
}

static mrb_value
mrb_mod_attr_writer(mrb_state *mrb, mrb_value mod)
{
  return mod_attr_define(mrb, mod, attr_writer, prepare_writer_name);
}

static mrb_value
mrb_mod_attr_accessor(mrb_state *mrb, mrb_value mod)
{
  mrb_mod_attr_reader(mrb, mod);
  return mrb_mod_attr_writer(mrb, mod);
}

static mrb_value
mrb_instance_alloc(mrb_state *mrb, mrb_value cv)
{
  struct RClass *c = mrb_class_ptr(cv);
  enum mrb_vtype ttype = MRB_INSTANCE_TT(c);

  if (c->tt == MRB_TT_SCLASS)
    mrb_raise(mrb, E_TYPE_ERROR, "can't create instance of singleton class");

  if (c == mrb->nil_class || c == mrb->false_class) {
    mrb_assert(ttype == 0);
  }
  else if (ttype == 0) {
    ttype = MRB_TT_OBJECT;
  }
  if (MRB_UNDEF_ALLOCATOR_P(c)) {
    mrb_raisef(mrb, E_TYPE_ERROR, "allocator undefined for %v", cv);
  }
  if (ttype <= MRB_TT_CPTR) {
    mrb_raisef(mrb, E_TYPE_ERROR, "can't create instance of %v", cv);
  }

  struct RObject *o = (struct RObject*)mrb_obj_alloc(mrb, ttype, c);
  return mrb_obj_value(o);
}

/*
 *  call-seq:
 *     class.new(args, ...)    ->  obj
 *
 *  Creates a new object of <i>class</i>'s class, then
 *  invokes that object's <code>initialize</code> method,
 *  passing it <i>args</i>. This is the method that ends
 *  up getting called whenever an object is constructed using
 *  `.new`.
 *
 */

mrb_value
mrb_instance_new(mrb_state *mrb, mrb_value cv)
{
  const mrb_value *argv;
  mrb_int argc;
  mrb_value blk;
  mrb_sym init;

  mrb_get_args(mrb, "*!&", &argv, &argc, &blk);
  mrb_value obj = mrb_instance_alloc(mrb, cv);
  init = MRB_SYM(initialize);
  if (!mrb_func_basic_p(mrb, obj, init, mrb_do_nothing)) {
    mrb_funcall_with_block(mrb, obj, init, argc, argv, blk);
  }
  return obj;
}

MRB_API mrb_value
mrb_obj_new(mrb_state *mrb, struct RClass *c, mrb_int argc, const mrb_value *argv)
{
  mrb_value obj = mrb_instance_alloc(mrb, mrb_obj_value(c));
  mrb_sym mid = MRB_SYM(initialize);

  if (!mrb_func_basic_p(mrb, obj, mid, mrb_do_nothing)) {
    mrb_funcall_argv(mrb, obj, mid, argc, argv);
  }
  return obj;
}

static mrb_value
mrb_class_initialize(mrb_state *mrb, mrb_value obj)
{
  struct RClass *c = mrb_class_ptr(obj);

  if (c->iv) {
    mrb_raise(mrb, E_TYPE_ERROR, "already initialized class");
  }

  mrb_value a, b;
  mrb_get_args(mrb, "|C&", &a, &b);
  if (!mrb_nil_p(b)) {
    mrb_yield_with_class(mrb, b, 1, &obj, obj, c);
  }
  return obj;
}

static mrb_value
mrb_class_new_class(mrb_state *mrb, mrb_value cv)
{
  mrb_value super, blk;
  mrb_int n = mrb_get_args(mrb, "|C&", &super, &blk);

  if (n == 0) {
    super = mrb_obj_value(mrb->object_class);
  }
  mrb_value new_class = mrb_obj_value(mrb_class_new(mrb, mrb_class_ptr(super)));
  mrb_sym mid = MRB_SYM(initialize);
  if (mrb_func_basic_p(mrb, new_class, mid, mrb_class_initialize)) {
    mrb_class_initialize(mrb, new_class);
  }
  else {
    mrb_funcall_with_block(mrb, new_class, mid, n, &super, blk);
  }
  mrb_class_inherited(mrb, mrb_class_ptr(super), mrb_class_ptr(new_class));
  return new_class;
}

static mrb_value
mrb_class_superclass(mrb_state *mrb, mrb_value klass)
{
  struct RClass *c = mrb_class_ptr(klass);

  c = find_origin(c)->super;
  while (c && c->tt == MRB_TT_ICLASS) {
    c = find_origin(c)->super;
  }
  if (!c) return mrb_nil_value();
  return mrb_obj_value(c);
}

static mrb_value
mrb_do_nothing(mrb_state *mrb, mrb_value cv)
{
  return mrb_nil_value();
}

static mrb_value
mrb_bob_not(mrb_state *mrb, mrb_value cv)
{
  return mrb_bool_value(!mrb_test(cv));
}

/* 15.3.1.3.1  */
/* 15.3.1.3.10 */
/* 15.3.1.3.11 */
/*
 *  call-seq:
 *     obj == other        -> true or false
 *     obj.equal?(other)   -> true or false
 *     obj.eql?(other)     -> true or false
 *
 *  Equality---At the <code>Object</code> level, <code>==</code> returns
 *  <code>true</code> only if <i>obj</i> and <i>other</i> are the
 *  same object. Typically, this method is overridden in descendant
 *  classes to provide class-specific meaning.
 *
 *  Unlike <code>==</code>, the <code>equal?</code> method should never be
 *  overridden by subclasses: it is used to determine object identity
 *  (that is, <code>a.equal?(b)</code> iff <code>a</code> is the same
 *  object as <code>b</code>).
 *
 *  The <code>eql?</code> method returns <code>true</code> if
 *  <i>obj</i> and <i>anObject</i> have the same value. Used by
 *  <code>Hash</code> to test members for equality.  For objects of
 *  class <code>Object</code>, <code>eql?</code> is synonymous with
 *  <code>==</code>. Subclasses normally continue this tradition, but
 *  there are exceptions. <code>Numeric</code> types, for example,
 *  perform type conversion across <code>==</code>, but not across
 *  <code>eql?</code>, so:
 *
 *     1 == 1.0     #=> true
 *     1.eql? 1.0   #=> false
 */
mrb_value
mrb_obj_equal_m(mrb_state *mrb, mrb_value self)
{
  mrb_value arg = mrb_get_arg1(mrb);

  return mrb_bool_value(mrb_obj_equal(mrb, self, arg));
}

MRB_API mrb_bool
mrb_obj_respond_to(mrb_state *mrb, struct RClass* c, mrb_sym mid)
{
  mrb_method_t m = mrb_method_search_vm(mrb, &c, mid);

  if (MRB_METHOD_UNDEF_P(m)) {
    return FALSE;
  }
  return TRUE;
}

MRB_API mrb_bool
mrb_respond_to(mrb_state *mrb, mrb_value obj, mrb_sym mid)
{
  return mrb_obj_respond_to(mrb, mrb_class(mrb, obj), mid);
}

MRB_API mrb_value
mrb_class_path(mrb_state *mrb, struct RClass *c)
{
  mrb_sym nsym = MRB_SYM(__classname__);
  mrb_value path = mrb_obj_iv_get(mrb, (struct RObject*)c, nsym);

  if (mrb_nil_p(path)) {
    /* no name (yet) */
    return mrb_class_find_path(mrb, c);
  }
  else if (mrb_symbol_p(path)) {
    /* toplevel class/module */
    return mrb_sym_str(mrb, mrb_symbol(path));
  }
  return mrb_str_dup(mrb, path);
}

MRB_API struct RClass*
mrb_class_real(struct RClass* cl)
{
  if (cl == 0) return NULL;
  while ((cl->tt == MRB_TT_SCLASS) || (cl->tt == MRB_TT_ICLASS)) {
    cl = cl->super;
    if (cl == 0) return NULL;
  }
  return cl;
}

MRB_API const char*
mrb_class_name(mrb_state *mrb, struct RClass* c)
{
  if (c == NULL) return NULL;

  mrb_value name = class_name_str(mrb, c);
  return RSTRING_PTR(name);
}

MRB_API const char*
mrb_obj_classname(mrb_state *mrb, mrb_value obj)
{
  return mrb_class_name(mrb, mrb_obj_class(mrb, obj));
}

/*!
 * Ensures a class can be derived from super.
 *
 * \param super a reference to an object.
 * \exception TypeError if \a super is not a Class or \a super is a singleton class.
 */
static void
mrb_check_inheritable(mrb_state *mrb, struct RClass *super)
{
  if (super->tt != MRB_TT_CLASS) {
    mrb_raisef(mrb, E_TYPE_ERROR, "superclass must be a Class (%C given)", super);
  }
  if (super->tt == MRB_TT_SCLASS) {
    mrb_raise(mrb, E_TYPE_ERROR, "can't make subclass of singleton class");
  }
  if (super == mrb->class_class) {
    mrb_raise(mrb, E_TYPE_ERROR, "can't make subclass of Class");
  }
}

/*!
 * Creates a new class.
 * \param super     a class from which the new class derives.
 * \exception TypeError \a super is not inheritable.
 * \exception TypeError \a super is the Class class.
 */
MRB_API struct RClass*
mrb_class_new(mrb_state *mrb, struct RClass *super)
{
  if (super) {
    mrb_check_inheritable(mrb, super);
  }

  struct RClass *c = boot_defclass(mrb, super);
  if (super) {
    MRB_SET_INSTANCE_TT(c, MRB_INSTANCE_TT(super));
    c->flags |= super->flags & MRB_FL_UNDEF_ALLOCATE;
  }
  make_metaclass(mrb, c);

  return c;
}

/*!
 * Creates a new module.
 */
MRB_API struct RClass*
mrb_module_new(mrb_state *mrb)
{
  struct RClass *m = MRB_OBJ_ALLOC(mrb, MRB_TT_MODULE, mrb->module_class);
  boot_initmod(mrb, m);
  return m;
}

/*
 *  call-seq:
 *     obj.class    => class
 *
 *  Returns the class of <i>obj</i>, now preferred over
 *  <code>Object#type</code>, as an object's type in Ruby is only
 *  loosely tied to that object's class. This method must always be
 *  called with an explicit receiver, as <code>class</code> is also a
 *  reserved word in Ruby.
 *
 *     1.class      #=> Integer
 *     self.class   #=> Object
 */

MRB_API struct RClass*
mrb_obj_class(mrb_state *mrb, mrb_value obj)
{
  return mrb_class_real(mrb_class(mrb, obj));
}

MRB_API void
mrb_alias_method(mrb_state *mrb, struct RClass *c, mrb_sym a, mrb_sym b)
{
  if (a == b) return;
  mrb_method_t m = mrb_method_search(mrb, c, b);

  if (!MRB_METHOD_CFUNC_P(m)) {
    const struct RProc *p = MRB_METHOD_PROC(m);
    if (!MRB_PROC_CFUNC_P(p) && !MRB_PROC_ALIAS_P(p)) {
      struct RProc *pnew = MRB_OBJ_ALLOC(mrb, MRB_TT_PROC, mrb->proc_class);
      int vis = MRB_METHOD_VISIBILITY(m);

      pnew->body.mid = b;
      pnew->upper = p;
      pnew->e.env = NULL;
      pnew->flags |= MRB_PROC_ALIAS;
      MRB_METHOD_FROM_PROC(m, pnew);
      MRB_METHOD_SET_VISIBILITY(m, vis);
    }
  }
  mrb_define_method_raw(mrb, c, a, m);
}

/*!
 * Defines an alias of a method.
 * \param mrb    the mruby state
 * \param klass  the class which the original method belongs to
 * \param name1  a new name for the method
 * \param name2  the original name of the method
 */
MRB_API void
mrb_define_alias(mrb_state *mrb, struct RClass *klass, const char *name1, const char *name2)
{
  mrb_alias_method(mrb, klass, mrb_intern_cstr(mrb, name1), mrb_intern_cstr(mrb, name2));
}

MRB_API void
mrb_define_alias_id(mrb_state *mrb, struct RClass *klass, mrb_sym a, mrb_sym b)
{
  mrb_alias_method(mrb, klass, a, b);
}

/*
 * call-seq:
 *   mod.to_s   -> string
 *
 * Return a string representing this module or class. For basic
 * classes and modules, this is the name. For singletons, we
 * show information on the thing we're attached to as well.
 */

mrb_value
mrb_mod_to_s(mrb_state *mrb, mrb_value klass)
{
  if (mrb_sclass_p(klass)) {
    mrb_value v = mrb_iv_get(mrb, klass, MRB_SYM(__attached__));
    mrb_value str = mrb_str_new_lit(mrb, "#<Class:");

    if (class_ptr_p(v)) {
      mrb_str_cat_str(mrb, str, mrb_inspect(mrb, v));
    }
    else {
      mrb_str_cat_str(mrb, str, mrb_any_to_s(mrb, v));
    }
    return mrb_str_cat_lit(mrb, str, ">");
  }
  else {
    return class_name_str(mrb, mrb_class_ptr(klass));
  }
}

static mrb_value
mrb_mod_alias(mrb_state *mrb, mrb_value mod)
{
  struct RClass *c = mrb_class_ptr(mod);
  mrb_sym new_name, old_name;

  mrb_get_args(mrb, "nn", &new_name, &old_name);
  mrb_alias_method(mrb, c, new_name, old_name);
  mrb_method_added(mrb, c, new_name);
  return mod;
}

static void
undef_method(mrb_state *mrb, struct RClass *c, mrb_sym a)
{
  mrb_method_t m;
  mrb_sym undefined;
  mrb_value recv;

  MRB_METHOD_FROM_PROC(m, NULL);
  mrb_define_method_raw(mrb, c, a, m);
  if (c->tt == MRB_TT_SCLASS) {
    undefined = MRB_SYM(singleton_method_undefined);
    recv = mrb_iv_get(mrb, mrb_obj_value(c), MRB_SYM(__attached__));
  }
  else {
    undefined = MRB_SYM(method_undefined);
    recv = mrb_obj_value(c);
  }
  if (!mrb_func_basic_p(mrb, recv, undefined, mrb_do_nothing)) {
    mrb_value sym = mrb_symbol_value(a);
    mrb_funcall_argv(mrb, recv, undefined, 1, &sym);
  }
}

MRB_API void
mrb_undef_method_id(mrb_state *mrb, struct RClass *c, mrb_sym a)
{
  if (!mrb_obj_respond_to(mrb, c, a)) {
    mrb_name_error(mrb, a, "undefined method '%n' for class '%C'", a, c);
  }
  undef_method(mrb, c, a);
}

MRB_API void
mrb_undef_method(mrb_state *mrb, struct RClass *c, const char *name)
{
  undef_method(mrb, c, mrb_intern_cstr(mrb, name));
}

MRB_API void
mrb_undef_class_method_id(mrb_state *mrb, struct RClass *c, mrb_sym name)
{
  mrb_undef_method_id(mrb,  mrb_class_ptr(mrb_singleton_class(mrb, mrb_obj_value(c))), name);
}

MRB_API void
mrb_undef_class_method(mrb_state *mrb, struct RClass *c, const char *name)
{
  mrb_undef_method(mrb,  mrb_class_ptr(mrb_singleton_class(mrb, mrb_obj_value(c))), name);
}

MRB_API void
mrb_remove_method(mrb_state *mrb, struct RClass *c0, mrb_sym mid)
{
  struct RClass *c = c0;
  MRB_CLASS_ORIGIN(c);
  mt_tbl *h = c->mt;

  if (h && mt_del(mrb, h, mid)) {
    mrb_sym removed;
    mrb_value recv;

    mc_clear_by_id(mrb, mid);
    if (c0->tt == MRB_TT_SCLASS) {
      removed = MRB_SYM(singleton_method_removed);
      recv = mrb_iv_get(mrb, mrb_obj_value(c0), MRB_SYM(__attached__));
    }
    else {
      removed = MRB_SYM(method_removed);
      recv = mrb_obj_value(c0);
    }
    if (!mrb_func_basic_p(mrb, recv, removed, mrb_do_nothing)) {
      mrb_value sym = mrb_symbol_value(mid);
      mrb_funcall_argv(mrb, recv, removed, 1, &sym);
    }
    return;
  }
  mrb_name_error(mrb, mid, "method '%n' not defined in %C", mid, c);
}

static mrb_value
mrb_mod_undef(mrb_state *mrb, mrb_value mod)
{
  struct RClass *c = mrb_class_ptr(mod);
  mrb_int argc;
  const mrb_value *argv;

  mrb_get_args(mrb, "*", &argv, &argc);
  while (argc--) {
    mrb_undef_method_id(mrb, c, to_sym(mrb, *argv));
    argv++;
  }
  return mrb_nil_value();
}

static void
check_const_name_sym(mrb_state *mrb, mrb_sym id)
{
  mrb_int len;
  const char *name = mrb_sym_name_len(mrb, id, &len);
  if (!mrb_const_name_p(mrb, name, len)) {
    mrb_name_error(mrb, id, "wrong constant name %n", id);
  }
}

static mrb_value
mrb_mod_const_defined(mrb_state *mrb, mrb_value mod)
{
  mrb_sym id;
  mrb_bool inherit = TRUE;

  mrb_get_args(mrb, "n|b", &id, &inherit);
  check_const_name_sym(mrb, id);
  if (inherit) {
    return mrb_bool_value(mrb_const_defined(mrb, mod, id));
  }
  return mrb_bool_value(mrb_const_defined_at(mrb, mod, id));
}

static mrb_value
mrb_const_get_sym(mrb_state *mrb, mrb_value mod, mrb_sym id)
{
  check_const_name_sym(mrb, id);
  return mrb_const_get(mrb, mod, id);
}

static mrb_value
mrb_mod_const_get(mrb_state *mrb, mrb_value mod)
{
  mrb_value path = mrb_get_arg1(mrb);

  if (mrb_symbol_p(path)) {
    /* const get with symbol */
    return mrb_const_get_sym(mrb, mod, mrb_symbol(path));
  }

  /* const get with class path string */
  mrb_ensure_string_type(mrb, path);

  char *ptr = RSTRING_PTR(path);
  mrb_int len = RSTRING_LEN(path);
  mrb_int off = 0;

  while (off < len) {
    mrb_int end = mrb_str_index_lit(mrb, path, "::", off);
    if (end == -1) end = len;
    mrb_sym id = mrb_intern(mrb, ptr+off, end-off);
    mod = mrb_const_get_sym(mrb, mod, id);
    if (end == len)
      off = end;
    else {
      off = end + 2;
      if (off == len) {         /* trailing "::" */
        mrb_name_error(mrb, id, "wrong constant name '%v'", path);
      }
    }
  }

  return mod;
}

static mrb_value
mrb_mod_const_set(mrb_state *mrb, mrb_value mod)
{
  mrb_sym id;
  mrb_value value;

  mrb_get_args(mrb, "no", &id, &value);
  check_const_name_sym(mrb, id);
  mrb_const_set(mrb, mod, id, value);
  return value;
}

static mrb_value
mrb_mod_remove_const(mrb_state *mrb, mrb_value mod)
{
  mrb_sym id;

  mrb_get_args(mrb, "n", &id);
  check_const_name_sym(mrb, id);

  mrb_value val = mrb_iv_remove(mrb, mod, id);
  if (mrb_undef_p(val)) {
    mrb_name_error(mrb, id, "constant %n not defined", id);
  }
  return val;
}

mrb_value
mrb_const_missing(mrb_state *mrb, mrb_value mod, mrb_sym sym)
{
  if (mrb_class_real(mrb_class_ptr(mod)) != mrb->object_class) {
    mrb_name_error(mrb, sym, "uninitialized constant %v::%n", mod, sym);
  }
  else {
    mrb_name_error(mrb, sym, "uninitialized constant %n", sym);
  }
  /* not reached */
  return mrb_nil_value();
}

mrb_value
mrb_mod_const_missing(mrb_state *mrb, mrb_value mod)
{
  mrb_sym sym;

  mrb_get_args(mrb, "n", &sym);
  mrb->c->ci->mid = 0;
  return mrb_const_missing(mrb, mod, sym);
}

/* 15.2.2.4.34 */
/*
 *  call-seq:
 *     mod.method_defined?(symbol)    -> true or false
 *
 *  Returns +true+ if the named method is defined by
 *  _mod_ (or its included modules and, if _mod_ is a class,
 *  its ancestors). Public and protected methods are matched.
 *
 *     module A
 *       def method1()  end
 *     end
 *     class B
 *       def method2()  end
 *     end
 *     class C < B
 *       include A
 *       def method3()  end
 *     end
 *
 *     A.method_defined? :method1    #=> true
 *     C.method_defined? "method1"   #=> true
 *     C.method_defined? "method2"   #=> true
 *     C.method_defined? "method3"   #=> true
 *     C.method_defined? "method4"   #=> false
 */

static mrb_value
mrb_mod_method_defined(mrb_state *mrb, mrb_value mod)
{
  mrb_sym id;

  mrb_get_args(mrb, "n", &id);
  return mrb_bool_value(mrb_obj_respond_to(mrb, mrb_class_ptr(mod), id));
}

void
mrb_method_added(mrb_state *mrb, struct RClass *c, mrb_sym mid)
{
  mrb_sym added;
  mrb_value recv = mrb_obj_value(c);

  if (c->tt == MRB_TT_SCLASS) {
    added = MRB_SYM(singleton_method_added);
    recv = mrb_iv_get(mrb, recv, MRB_SYM(__attached__));
  }
  else {
    added = MRB_SYM(method_added);
  }
  if (!mrb_func_basic_p(mrb, recv, added, mrb_do_nothing)) {
    mrb_value sym = mrb_symbol_value(mid);
    mrb_funcall_argv(mrb, recv, added, 1, &sym);
  }
}

mrb_value
define_method_m(mrb_state *mrb, struct RClass *c, int vis)
{
  mrb_sym mid;
  mrb_value proc = mrb_undef_value();
  mrb_value blk;

  mrb_get_args(mrb, "n|o&", &mid, &proc, &blk);
  switch (mrb_type(proc)) {
    case MRB_TT_PROC:
      blk = proc;
      break;
    case MRB_TT_UNDEF:
      /* ignored */
      break;
    default:
      mrb_raisef(mrb, E_TYPE_ERROR, "wrong argument type %T (expected Proc)", proc);
      break;
  }
  if (mrb_nil_p(blk)) {
    mrb_raise(mrb, E_ARGUMENT_ERROR, "no block given");
  }
  struct RProc *p = MRB_OBJ_ALLOC(mrb, MRB_TT_PROC, mrb->proc_class);
  mrb_proc_copy(mrb, p, mrb_proc_ptr(blk));
  p->flags |= MRB_PROC_STRICT;

  mrb_method_t m;
  MRB_METHOD_FROM_PROC(m, p);
  MRB_METHOD_SET_VISIBILITY(m, vis);
  mrb_define_method_raw(mrb, c, mid, m);
  mrb_method_added(mrb, c, mid);
  return mrb_symbol_value(mid);
}

mrb_value
mrb_mod_define_method_m(mrb_state *mrb, struct RClass *c)
{
  return define_method_m(mrb, c, MT_PUBLIC);
}

static mrb_value
mod_define_method(mrb_state *mrb, mrb_value self)
{
  return mrb_mod_define_method_m(mrb, mrb_class_ptr(self));
}

static mrb_value
top_define_method(mrb_state *mrb, mrb_value self)
{
  return define_method_m(mrb, mrb->object_class, MT_PRIVATE);
}

static mrb_value
mrb_mod_eqq(mrb_state *mrb, mrb_value mod)
{
  mrb_value obj = mrb_get_arg1(mrb);
  mrb_bool eqq = mrb_obj_is_kind_of(mrb, obj, mrb_class_ptr(mod));

  return mrb_bool_value(eqq);
}

static mrb_value
mrb_mod_dup(mrb_state *mrb, mrb_value self)
{
  mrb_value mod = mrb_obj_clone(mrb, self);
  mrb_obj_ptr(mod)->frozen = 0;
  return mod;
}

static mrb_value
mrb_mod_module_function(mrb_state *mrb, mrb_value mod)
{
  const mrb_value *argv;
  mrb_int argc;

  mrb_check_type(mrb, mod, MRB_TT_MODULE);

  mrb_get_args(mrb, "*", &argv, &argc);
  if (argc == 0) {
    /* set MODFUNC SCOPE if implemented */
    return mod;
  }

  /* set PRIVATE method visibility if implemented */
  /* mrb_mod_dummy_visibility(mrb, mod); */

  struct RClass *rclass = mrb_class_ptr(mod);
  int ai = mrb_gc_arena_save(mrb);
  for (int i=0; i<argc; i++) {
    mrb_check_type(mrb, argv[i], MRB_TT_SYMBOL);

    mrb_sym mid = mrb_symbol(argv[i]);
    mrb_method_t m = mrb_method_search(mrb, rclass, mid);

    prepare_singleton_class(mrb, (struct RBasic*)rclass);
    MRB_METHOD_SET_VISIBILITY(m, MT_PUBLIC);
    mrb_define_method_raw(mrb, rclass->c, mid, m);
    mrb_gc_arena_restore(mrb, ai);
  }

  return mod;
}

static struct RClass*
mrb_singleton_class_clone(mrb_state *mrb, mrb_value obj)
{
  struct RClass *klass = mrb_basic_ptr(obj)->c;

  if (klass->tt != MRB_TT_SCLASS)
    return klass;
  else {
    /* copy singleton(unnamed) class */
    struct RClass *clone = (struct RClass*)mrb_obj_alloc(mrb, klass->tt, mrb->class_class);

    switch (mrb_type(obj)) {
    case MRB_TT_CLASS:
    case MRB_TT_SCLASS:
      break;
    default:
      clone->c = mrb_singleton_class_clone(mrb, mrb_obj_value(klass));
      break;
    }
    clone->super = klass->super;
    if (klass->iv) {
      mrb_iv_copy(mrb, mrb_obj_value(clone), mrb_obj_value(klass));
      mrb_obj_iv_set(mrb, (struct RObject*)clone, MRB_SYM(__attached__), obj);
    }
    if (klass->mt) {
      clone->mt = mt_copy(mrb, klass->mt);
    }
    else {
      clone->mt = mt_new(mrb);
    }
    clone->tt = MRB_TT_SCLASS;
    return clone;
  }
}

static void
copy_class(mrb_state *mrb, mrb_value dst, mrb_value src)
{
  struct RClass *dc = mrb_class_ptr(dst);
  struct RClass *sc = mrb_class_ptr(src);
  /* if the origin is not the same as the class, then the origin and
     the current class need to be copied */
  if (sc->flags & MRB_FL_CLASS_IS_PREPENDED) {
    struct RClass *c0 = sc->super;
    struct RClass *c1 = dc;

    /* copy prepended iclasses */
    while (!(c0->flags & MRB_FL_CLASS_IS_ORIGIN)) {
      c1->super = mrb_class_ptr(mrb_obj_dup(mrb, mrb_obj_value(c0)));
      c1 = c1->super;
      c0 = c0->super;
    }
    c1->super = mrb_class_ptr(mrb_obj_dup(mrb, mrb_obj_value(c0)));
    c1->super->flags |= MRB_FL_CLASS_IS_ORIGIN;
  }
  if (sc->mt) {
    if (sc->tt == MRB_TT_ICLASS && !(sc->flags & MRB_FL_CLASS_IS_ORIGIN)) {
      dc->mt = sc->mt;
    }
    else {
      dc->mt = mt_copy(mrb, sc->mt);
    }
  }
  dc->super = sc->super;
  dc->flags = sc->flags;
  dc->frozen = 0;
}

/* 15.3.1.3.16 */
mrb_value mrb_obj_init_copy(mrb_state *mrb, mrb_value self);

static void
init_copy(mrb_state *mrb, mrb_value dest, mrb_value obj)
{
  mrb_assert((mrb_type(dest) == mrb_type(obj)));
  switch (mrb_unboxed_type(obj)) {
    case MRB_TT_ICLASS:
      copy_class(mrb, dest, obj);
      return;
    case MRB_TT_CLASS:
    case MRB_TT_MODULE:
      copy_class(mrb, dest, obj);
      mrb_iv_copy(mrb, dest, obj);
      mrb_iv_remove(mrb, dest, MRB_SYM(__classname__));
      break;
    case MRB_TT_OBJECT:
    case MRB_TT_SCLASS:
    case MRB_TT_HASH:
    case MRB_TT_CDATA:
    case MRB_TT_EXCEPTION:
      mrb_iv_copy(mrb, dest, obj);
      break;
    case MRB_TT_ISTRUCT:
      mrb_istruct_copy(dest, obj);
      break;
#if !defined(MRB_NO_FLOAT) && defined(MRB_WORDBOX_NO_FLOAT_TRUNCATE)
    case MRB_TT_FLOAT:
      {
        struct RFloat *f = (struct RFloat*)mrb_obj_ptr(dest);
        f->f = mrb_float(obj);
      }
      break;
#endif
#ifdef MRB_USE_BIGINT
    case MRB_TT_BIGINT:
      mrb_bint_copy(mrb, dest, obj);
      break;
#endif
#ifdef MRB_USE_RATIONAL
    case MRB_TT_RATIONAL:
      mrb_rational_copy(mrb, dest, obj);
      break;
#endif
#ifdef MRB_USE_COMPLEX
    case MRB_TT_COMPLEX:
      mrb_complex_copy(mrb, dest, obj);
      break;
#endif

    default:
      break;
  }
  if (!mrb_func_basic_p(mrb, dest, MRB_SYM(initialize_copy), mrb_obj_init_copy)) {
    mrb_funcall_argv(mrb, dest, MRB_SYM(initialize_copy), 1, &obj);
  }
}

/* 15.3.1.3.8  */
/*
 *  call-seq:
 *     obj.clone -> an_object
 *
 *  Produces a shallow copy of <i>obj</i>---the instance variables of
 *  <i>obj</i> are copied, but not the objects they reference. Copies
 *  the frozen state of <i>obj</i>. See also the discussion
 *  under <code>Object#dup</code>.
 *
 *     class Klass
 *        attr_accessor :str
 *     end
 *     s1 = Klass.new      #=> #<Klass:0x401b3a38>
 *     s1.str = "Hello"    #=> "Hello"
 *     s2 = s1.clone       #=> #<Klass:0x401b3998 @str="Hello">
 *     s2.str[1,4] = "i"   #=> "i"
 *     s1.inspect          #=> "#<Klass:0x401b3a38 @str=\"Hi\">"
 *     s2.inspect          #=> "#<Klass:0x401b3998 @str=\"Hi\">"
 *
 *  This method may have class-specific behavior.  If so, that
 *  behavior will be documented under the #+initialize_copy+ method of
 *  the class.
 *
 *  Some Class(True False Nil Symbol Integer Float) Object  cannot clone.
 */
MRB_API mrb_value
mrb_obj_clone(mrb_state *mrb, mrb_value self)
{
  if (mrb_immediate_p(self)) {
    return self;
  }
  if (mrb_sclass_p(self)) {
    mrb_raise(mrb, E_TYPE_ERROR, "can't clone singleton class");
  }
  struct RObject *p = (struct RObject*)mrb_obj_alloc(mrb, mrb_unboxed_type(self), mrb_obj_class(mrb, self));
  p->c = mrb_singleton_class_clone(mrb, self);
  mrb_field_write_barrier(mrb, (struct RBasic*)p, (struct RBasic*)p->c);

  mrb_value clone = mrb_obj_value(p);
  init_copy(mrb, clone, self);
  p->frozen = mrb_obj_ptr(self)->frozen;

  return clone;
}

/* 15.3.1.3.9  */
/*
 *  call-seq:
 *     obj.dup -> an_object
 *
 *  Produces a shallow copy of <i>obj</i>---the instance variables of
 *  <i>obj</i> are copied, but not the objects they reference.
 *  <code>dup</code> copies the frozen state of <i>obj</i>. See also
 *  the discussion under <code>Object#clone</code>. In general,
 *  <code>clone</code> and <code>dup</code> may have different semantics
 *  in descendant classes. While <code>clone</code> is used to duplicate
 *  an object, including its internal state, <code>dup</code> typically
 *  uses the class of the descendant object to create the new instance.
 *
 *  This method may have class-specific behavior.  If so, that
 *  behavior will be documented under the #+initialize_copy+ method of
 *  the class.
 */

MRB_API mrb_value
mrb_obj_dup(mrb_state *mrb, mrb_value obj)
{
  if (mrb_immediate_p(obj)) {
    return obj;
  }
  if (mrb_sclass_p(obj)) {
    mrb_raise(mrb, E_TYPE_ERROR, "can't dup singleton class");
  }

  struct RBasic *p = mrb_obj_alloc(mrb, mrb_type(obj), mrb_obj_class(mrb, obj));
  mrb_value dup = mrb_obj_value(p);
  init_copy(mrb, dup, obj);

  return dup;
}

/* implementation of __id__ */
mrb_value mrb_obj_id_m(mrb_state *mrb, mrb_value self);

mrb_noreturn void
mrb_method_missing(mrb_state *mrb, mrb_sym name, mrb_value self, mrb_value args)
{
  mrb_no_method_error(mrb, name, args, "undefined method '%n' for %T", name, self);
}

/* 15.3.1.3.30 */
/*
 *  call-seq:
 *     obj.method_missing(symbol [, *args] )   -> result
 *
 *  Invoked by Ruby when <i>obj</i> is sent a message it cannot handle.
 *  <i>symbol</i> is the symbol for the method called, and <i>args</i>
 *  are any arguments that were passed to it. By default, the interpreter
 *  raises an error when this method is called. However, it is possible
 *  to override the method to provide more dynamic behavior.
 *  If it is decided that a particular method should not be handled, then
 *  <i>super</i> should be called, so that ancestors can pick up the
 *  missing method.
 *  The example below creates
 *  a class <code>Roman</code>, which responds to methods with names
 *  consisting of roman numerals, returning the corresponding integer
 *  values.
 *
 *     class Roman
 *       def romanToInt(str)
 *         # ...
 *       end
 *       def method_missing(sym)
 *         str = sym.to_s
 *         romanToInt(str)
 *       end
 *     end
 *
 *     r = Roman.new
 *     r.iv      #=> 4
 *     r.xxiii   #=> 23
 *     r.mm      #=> 2000
 */
mrb_value
mrb_obj_missing(mrb_state *mrb, mrb_value mod)
{
  mrb_sym name;
  const mrb_value *a;
  mrb_int alen;

  mrb->c->ci->mid = 0;
  mrb_get_args(mrb, "n*!", &name, &a, &alen);
  mrb_method_missing(mrb, name, mod, mrb_ary_new_from_values(mrb, alen, a));
  /* not reached */
  return mrb_nil_value();
}

static mrb_value
inspect_main(mrb_state *mrb, mrb_value mod)
{
  return mrb_str_new_lit(mrb, "main");
}

static const mrb_code new_iseq[] = {
  OP_ENTER, 0x0, 0x10, 0x3,  // OP_ENTER     0:0:1:0:0:1:1
  OP_SSEND, 4, 0, 0,         // OP_SSEND     R4  :allocate  n=0
  OP_MOVE, 0, 4,             // OP_MOVE      R0  R4
  OP_MOVE, 4, 3,             // OP_MOVE      R4  R3 (&)
  OP_MOVE, 3, 2,             // OP_MOVE      R3  R2 (**)
  OP_MOVE, 2, 1,             // OP_MOVE      R2  R1 (*)
  OP_SSENDB, 1, 1, 255,      // OP_SSENDB    R1  :initialize n=*|nk=*
  OP_RETURN, 0               // OP_RETURN    R0
};

MRB_PRESYM_DEFINE_VAR_AND_INITER(new_syms, 2, MRB_SYM(allocate), MRB_SYM(initialize))

static const mrb_irep new_irep = {
  4, 6, 0, MRB_IREP_STATIC,
  new_iseq, NULL, new_syms, NULL, NULL, NULL,
  sizeof(new_iseq), 0, 2, 0, 0,
};

mrb_alignas(8)
static const struct RProc new_proc = {
  NULL, NULL, MRB_TT_PROC, MRB_GC_RED, MRB_OBJ_IS_FROZEN, MRB_PROC_SCOPE | MRB_PROC_STRICT,
  { &new_irep }, NULL, { NULL }
};

static void
init_class_new(mrb_state *mrb, struct RClass *cls)
{
  mrb_method_t m;

  MRB_PRESYM_INIT_SYMBOLS(mrb, new_syms);
  MRB_METHOD_FROM_PROC(m, &new_proc);
  mrb_define_method_raw(mrb, cls, MRB_SYM(new), m);
}

static const mrb_code neq_iseq[] = {
  OP_ENTER, 0x4, 0, 0,       // OP_ENTER     1:0:0:0:0:0:0
  OP_EQ, 0,                  // OP_EQ        R0  (R1)
  OP_JMPNOT, 0, 0, 5,        // OP_JMPNOT    R3  016
  OP_LOADF, 0,               // OP_LOADF     R0  (true)
  OP_JMP, 0, 2,              // OP_JMP       R1  018
  OP_LOADT, 0,               // OP_LOADT     R3  (true)
  OP_RETURN, 0               // OP_RETURN    R0
};

static const mrb_irep neq_irep = {
  4, 6, 0, MRB_IREP_STATIC,
  neq_iseq, NULL, NULL, NULL, NULL, NULL,
  sizeof(neq_iseq), 0, 2, 0, 0,
};

mrb_alignas(8)
static const struct RProc neq_proc = {
  NULL, NULL, MRB_TT_PROC, MRB_GC_RED, MRB_OBJ_IS_FROZEN, MRB_PROC_SCOPE | MRB_PROC_STRICT,
  { &neq_irep }, NULL, { NULL }
};

void
mrb_init_class(mrb_state *mrb)
{
  struct RClass *bob;           /* BasicObject */
  struct RClass *obj;           /* Object */
  struct RClass *mod;           /* Module */
  struct RClass *cls;           /* Class */

  /* boot class hierarchy */
  bob = boot_defclass(mrb, 0);
  obj = boot_defclass(mrb, bob); mrb->object_class = obj;
  mod = boot_defclass(mrb, obj); mrb->module_class = mod;/* obj -> mod */
  cls = boot_defclass(mrb, mod); mrb->class_class = cls; /* obj -> cls */
  /* fix-up loose ends */
  bob->c = obj->c = mod->c = cls->c = cls;
  make_metaclass(mrb, bob);
  make_metaclass(mrb, obj);
  make_metaclass(mrb, mod);
  make_metaclass(mrb, cls);

  /* name basic classes */
  mrb_define_const_id(mrb, bob, MRB_SYM(BasicObject), mrb_obj_value(bob));
  mrb_define_const_id(mrb, obj, MRB_SYM(Object),      mrb_obj_value(obj));
  mrb_define_const_id(mrb, obj, MRB_SYM(Module),      mrb_obj_value(mod));
  mrb_define_const_id(mrb, obj, MRB_SYM(Class),       mrb_obj_value(cls));

  /* name each classes */
  mrb_class_name_class(mrb, NULL, bob, MRB_SYM(BasicObject));
  mrb_class_name_class(mrb, NULL, obj, MRB_SYM(Object)); /* 15.2.1 */
  mrb_class_name_class(mrb, NULL, mod, MRB_SYM(Module)); /* 15.2.2 */
  mrb_class_name_class(mrb, NULL, cls, MRB_SYM(Class));  /* 15.2.3 */

  MRB_SET_INSTANCE_TT(cls, MRB_TT_CLASS);
  mrb_define_method_id(mrb, bob, MRB_SYM(initialize),                      mrb_do_nothing,           MRB_ARGS_NONE());
  mrb_define_method_id(mrb, bob, MRB_OPSYM(not),                           mrb_bob_not,              MRB_ARGS_NONE());
  mrb_define_method_id(mrb, bob, MRB_OPSYM(eq),                            mrb_obj_equal_m,          MRB_ARGS_REQ(1)); /* 15.3.1.3.1  */
  mrb_define_method_id(mrb, bob, MRB_SYM(__id__),                          mrb_obj_id_m,             MRB_ARGS_NONE()); /* 15.3.1.3.4  */
  mrb_define_method_id(mrb, bob, MRB_SYM(__send__),                        mrb_f_send,               MRB_ARGS_REQ(1)|MRB_ARGS_REST()|MRB_ARGS_BLOCK());  /* 15.3.1.3.5  */
  mrb_define_method_id(mrb, bob, MRB_SYM_Q(equal),                         mrb_obj_equal_m,          MRB_ARGS_REQ(1)); /* 15.3.1.3.11 */
  mrb_define_method_id(mrb, bob, MRB_SYM(instance_eval),                   mrb_obj_instance_eval,    MRB_ARGS_OPT(1)|MRB_ARGS_BLOCK());  /* 15.3.1.3.18 */
  mrb_define_private_method_id(mrb, bob, MRB_SYM(singleton_method_added),  mrb_do_nothing,           MRB_ARGS_REQ(1));
  mrb_define_private_method_id(mrb, bob, MRB_SYM(singleton_method_removed),mrb_do_nothing,           MRB_ARGS_REQ(1));
  mrb_define_private_method_id(mrb, bob, MRB_SYM(singleton_method_undefined),mrb_do_nothing,         MRB_ARGS_REQ(1));
  mrb_define_private_method_id(mrb, bob, MRB_SYM(method_missing),          mrb_obj_missing,          MRB_ARGS_ANY());  /* 15.3.1.3.30 */

  mrb_method_t m;
  MRB_METHOD_FROM_PROC(m, &neq_proc);
  mrb_define_method_raw(mrb, bob, MRB_OPSYM(neq), m);

  mrb_define_class_method_id(mrb, cls, MRB_SYM(new),                       mrb_class_new_class,      MRB_ARGS_OPT(1)|MRB_ARGS_BLOCK());
  mrb_define_method_id(mrb, cls, MRB_SYM(allocate),                        mrb_instance_alloc,       MRB_ARGS_NONE());
  mrb_define_method_id(mrb, cls, MRB_SYM(superclass),                      mrb_class_superclass,     MRB_ARGS_NONE()); /* 15.2.3.3.4 */
  mrb_define_method_id(mrb, cls, MRB_SYM(initialize),                      mrb_class_initialize,     MRB_ARGS_OPT(1)); /* 15.2.3.3.1 */
  mrb_define_private_method_id(mrb, cls, MRB_SYM(inherited),               mrb_do_nothing,           MRB_ARGS_REQ(1));

  init_class_new(mrb, cls);

  MRB_SET_INSTANCE_TT(mod, MRB_TT_MODULE);
  mrb_define_private_method_id(mrb, mod, MRB_SYM(extended),                mrb_do_nothing,           MRB_ARGS_REQ(1)); /* 15.2.2.4.26 */
  mrb_define_private_method_id(mrb, mod, MRB_SYM(prepended),               mrb_do_nothing,           MRB_ARGS_REQ(1));
  mrb_define_method_id(mrb, mod, MRB_SYM_Q(include),                       mrb_mod_include_p,        MRB_ARGS_REQ(1)); /* 15.2.2.4.28 */

  mrb_define_method_id(mrb, mod, MRB_SYM(include),                         mrb_mod_include,          MRB_ARGS_REQ(1)); /* 15.2.2.4.27 */
  mrb_define_method_id(mrb, mod, MRB_SYM(prepend),                         mrb_mod_prepend, MRB_ARGS_REQ(1));
  mrb_define_method_id(mrb, mod, MRB_SYM(class_eval),                      mrb_mod_module_eval,      MRB_ARGS_ANY());  /* 15.2.2.4.15 */
  mrb_define_private_method_id(mrb, mod, MRB_SYM(included),                mrb_do_nothing,           MRB_ARGS_REQ(1)); /* 15.2.2.4.29 */
  mrb_define_method_id(mrb, mod, MRB_SYM(initialize),                      mrb_mod_initialize,       MRB_ARGS_NONE()); /* 15.2.2.4.31 */
  mrb_define_method_id(mrb, mod, MRB_SYM(module_eval),                     mrb_mod_module_eval,      MRB_ARGS_ANY());  /* 15.2.2.4.35 */
  mrb_define_private_method_id(mrb, mod, MRB_SYM(module_function),         mrb_mod_module_function,  MRB_ARGS_ANY());
  mrb_define_private_method_id(mrb, mod, MRB_SYM(private),                 mrb_mod_private,          MRB_ARGS_ANY());  /* 15.2.2.4.36 */
  mrb_define_private_method_id(mrb, mod, MRB_SYM(protected),               mrb_mod_protected,        MRB_ARGS_ANY());  /* 15.2.2.4.37 */
  mrb_define_private_method_id(mrb, mod, MRB_SYM(public),                  mrb_mod_public,           MRB_ARGS_ANY());  /* 15.2.2.4.38 */
  mrb_define_method_id(mrb, mod, MRB_SYM(attr_accessor),                   mrb_mod_attr_accessor,    MRB_ARGS_ANY());  /* 15.2.2.4.12 */
  mrb_define_method_id(mrb, mod, MRB_SYM(attr_reader),                     mrb_mod_attr_reader,      MRB_ARGS_ANY());  /* 15.2.2.4.13 */
  mrb_define_method_id(mrb, mod, MRB_SYM(attr_writer),                     mrb_mod_attr_writer,      MRB_ARGS_ANY());  /* 15.2.2.4.14 */
  mrb_define_alias_id(mrb, mod, MRB_SYM(attr), MRB_SYM(attr_reader));                                                  /* 15.2.2.4.11 */
  mrb_define_method_id(mrb, mod, MRB_SYM(to_s),                            mrb_mod_to_s,             MRB_ARGS_NONE());
  mrb_define_method_id(mrb, mod, MRB_SYM(inspect),                         mrb_mod_to_s,             MRB_ARGS_NONE());
  mrb_define_method_id(mrb, mod, MRB_SYM(alias_method),                    mrb_mod_alias,            MRB_ARGS_ANY());  /* 15.2.2.4.8 */
  mrb_define_method_id(mrb, mod, MRB_SYM(ancestors),                       mrb_mod_ancestors,        MRB_ARGS_NONE()); /* 15.2.2.4.9 */
  mrb_define_method_id(mrb, mod, MRB_SYM(undef_method),                    mrb_mod_undef,            MRB_ARGS_ANY());  /* 15.2.2.4.41 */
  mrb_define_method_id(mrb, mod, MRB_SYM_Q(const_defined),                 mrb_mod_const_defined,    MRB_ARGS_ARG(1,1)); /* 15.2.2.4.20 */
  mrb_define_method_id(mrb, mod, MRB_SYM(const_get),                       mrb_mod_const_get,        MRB_ARGS_REQ(1)); /* 15.2.2.4.21 */
  mrb_define_method_id(mrb, mod, MRB_SYM(const_set),                       mrb_mod_const_set,        MRB_ARGS_REQ(2)); /* 15.2.2.4.23 */
  mrb_define_private_method_id(mrb, mod, MRB_SYM(remove_const),            mrb_mod_remove_const,     MRB_ARGS_REQ(1)); /* 15.2.2.4.40 */
  mrb_define_method_id(mrb, mod, MRB_SYM(const_missing),                   mrb_mod_const_missing,    MRB_ARGS_REQ(1));
  mrb_define_method_id(mrb, mod, MRB_SYM_Q(method_defined),                mrb_mod_method_defined,   MRB_ARGS_REQ(1)); /* 15.2.2.4.34 */
  mrb_define_method_id(mrb, mod, MRB_SYM(define_method),                   mod_define_method,        MRB_ARGS_ARG(1,1));
  mrb_define_method_id(mrb, mod, MRB_OPSYM(eqq),                           mrb_mod_eqq,              MRB_ARGS_REQ(1)); /* 15.2.2.4.7 */
  mrb_define_method_id(mrb, mod, MRB_SYM(dup),                             mrb_mod_dup,              MRB_ARGS_NONE());
  mrb_define_private_method_id(mrb, mod, MRB_SYM(method_added),            mrb_do_nothing,           MRB_ARGS_REQ(1));
  mrb_define_private_method_id(mrb, mod, MRB_SYM(method_removed),          mrb_do_nothing,           MRB_ARGS_REQ(1));
  mrb_define_private_method_id(mrb, mod, MRB_SYM(method_undefined),        mrb_do_nothing,           MRB_ARGS_REQ(1));
  mrb_define_private_method_id(mrb, mod, MRB_SYM(const_added),             mrb_do_nothing,           MRB_ARGS_REQ(1));

  mrb_undef_method_id(mrb, cls, MRB_SYM(module_function));

  mrb->top_self = MRB_OBJ_ALLOC(mrb, MRB_TT_OBJECT, mrb->object_class);
  mrb_define_singleton_method_id(mrb, mrb->top_self, MRB_SYM(inspect), inspect_main, MRB_ARGS_NONE());
  mrb_define_singleton_method_id(mrb, mrb->top_self, MRB_SYM(to_s), inspect_main, MRB_ARGS_NONE());
  mrb_define_singleton_method_id(mrb, mrb->top_self, MRB_SYM(define_method), top_define_method, MRB_ARGS_ARG(1,1));
  mrb_define_singleton_method_id(mrb, mrb->top_self, MRB_SYM(public), top_public, MRB_ARGS_ANY());
  mrb_define_singleton_method_id(mrb, mrb->top_self, MRB_SYM(private), top_private, MRB_ARGS_ANY());
  mrb_define_singleton_method_id(mrb, mrb->top_self, MRB_SYM(protected), top_protected, MRB_ARGS_ANY());
}<|MERGE_RESOLUTION|>--- conflicted
+++ resolved
@@ -812,15 +812,10 @@
     MRB_SET_VISIBILITY_FLAGS(flags, MT_PRIVATE);
   }
   else if ((flags & MT_VMASK) == MT_VDEFAULT) {
-<<<<<<< HEAD
-    mrb_callinfo *ci = find_visibility_ci(mrb, c, 0);
-    MRB_SET_VISIBILITY_FLAGS(flags, ci->vis);
-=======
     struct REnv *e;
     mrb_callinfo *ci = find_visibility_ci(mrb, c, 0, &e);
     mrb_assert(ci || e);
-    MRB_SET_VISIBILITY(flags, (e ? MRB_ENV_VISIBILITY(e) : MRB_CI_VISIBILITY(ci)));
->>>>>>> 3fd5e1c2
+    MRB_SET_VISIBILITY_FLAGS(flags, (e ? MRB_ENV_VISIBILITY(e) : MRB_CI_VISIBILITY(ci)));
   }
   mt_put(mrb, h, mid, flags, ptr);
   mc_clear_by_id(mrb, mid);
