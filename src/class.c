--- conflicted
+++ resolved
@@ -721,7 +721,6 @@
 }
 
 static mrb_value
-<<<<<<< HEAD
 mrb_mod_ancestors(mrb_state *mrb, mrb_value self)
 {
   mrb_value result;
@@ -739,7 +738,9 @@
   }
 
   return result;
-=======
+}
+
+static mrb_value
 mrb_mod_extend_object(mrb_state *mrb, mrb_value mod)
 {
   mrb_value obj;
@@ -748,7 +749,6 @@
   mrb_get_args(mrb, "o", &obj);
   mrb_include_module(mrb, mrb_class_ptr(mrb_singleton_class(mrb, obj)), mrb_class_ptr(mod));
   return mod;
->>>>>>> 8020c280
 }
 
 static mrb_value
