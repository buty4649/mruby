--- conflicted
+++ resolved
@@ -199,16 +199,10 @@
   mrb_value r = mrb_funcall(mrb, a, "<=>", 1, b);
   /* output :a < b => -1, a = b =>  0, a > b => +1 */
 
-<<<<<<< HEAD
-  if (mrb_nil_p(r)) return FALSE;
-  if (mrb_obj_equal(mrb, r, mrb_fixnum_value(1))) return TRUE;
-=======
   if (mrb_type(r) == MRB_TT_FIXNUM) {
-    int c = mrb_fixnum(r);
-    if (c == 1) return TRUE;
-  }
-
->>>>>>> e896c1ce
+    if (mrb_fixnum(r) == 1) return TRUE;
+  }
+
   return FALSE;
 }
 
