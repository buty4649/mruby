/*
** gc.c - garbage collector for mruby
**
** See Copyright Notice in mruby.h
*/

#include <string.h>
#include <stdlib.h>
#include <mruby.h>
#include <mruby/array.h>
#include <mruby/class.h>
#include <mruby/data.h>
#include <mruby/istruct.h>
#include <mruby/hash.h>
#include <mruby/proc.h>
#include <mruby/range.h>
#include <mruby/string.h>
#include <mruby/variable.h>
#include <mruby/gc.h>
#include <mruby/error.h>
#include <mruby/throw.h>

/*
  = Tri-color Incremental Garbage Collection

  mruby's GC is Tri-color Incremental GC with Mark & Sweep.
  Algorithm details are omitted.
  Instead, the implementation part is described below.

  == Object's Color

  Each object can be painted in three colors:

    * White - Unmarked.
    * Gray - Marked, But the child objects are unmarked.
    * Black - Marked, the child objects are also marked.

  == Two White Types

  There're two white color types in a flip-flop fashion: White-A and White-B,
  which respectively represent the Current White color (the newly allocated
  objects in the current GC cycle) and the Sweep Target White color (the
  dead objects to be swept).

  A and B will be switched just at the beginning of the next GC cycle. At
  that time, all the dead objects have been swept, while the newly created
  objects in the current GC cycle which finally remains White are now
  regarded as dead objects. Instead of traversing all the White-A objects and
  painting them as White-B, just switch the meaning of White-A and White-B as
  this will be much cheaper.

  As a result, the objects we sweep in the current GC cycle are always
  left from the previous GC cycle. This allows us to sweep objects
  incrementally, without the disturbance of the newly created objects.

  == Execution Timing

  GC Execution Time and Each step interval are decided by live objects count.
  List of Adjustment API:

    * gc_interval_ratio_set
    * gc_step_ratio_set

  For details, see the comments for each function.

  == Write Barrier

  mruby implementer and C extension library writer must insert a write
  barrier when updating a reference from a field of an object.
  When updating a reference from a field of object A to object B,
  two different types of write barrier are available:

    * mrb_field_write_barrier - target B object for a mark.
    * mrb_write_barrier       - target A object for a mark.

  == Generational Mode

  mruby's GC offers an Generational Mode while re-using the tri-color GC
  infrastructure. It will treat the Black objects as Old objects after each
  sweep phase, instead of painting them White. The key ideas are still the same
  as traditional generational GC:

    * Minor GC - just traverse the Young objects (Gray objects) in the mark
                 phase, then only sweep the newly created objects, and leave
                 the Old objects live.

    * Major GC - same as a full regular GC cycle.

  The difference from "traditional" generational GC is, that the major GC
  in mruby is triggered incrementally in a tri-color manner.


  For details, see the comments for each function.

*/

struct free_obj {
  MRB_OBJECT_HEADER;
  struct RBasic *next;
};

typedef struct {
  union {
    struct free_obj free;
    struct RBasic basic;
    struct RObject object;
    struct RClass klass;
    struct RString string;
    struct RArray array;
    struct RHash hash;
    struct RRange range;
    struct RData data;
    struct RIStruct istruct;
    struct RProc proc;
    struct REnv env;
    struct RFiber fiber;
    struct RException exc;
    struct RBreak brk;
#ifdef MRB_WORD_BOXING
#ifndef MRB_WITHOUT_FLOAT
    struct RFloat floatv;
#endif
    struct RCptr cptr;
#endif
  } as;
} RVALUE;

#ifdef GC_PROFILE
#include <stdio.h>
#include <sys/time.h>

static double program_invoke_time = 0;
static double gc_time = 0;
static double gc_total_time = 0;

static double
gettimeofday_time(void)
{
  struct timeval tv;
  gettimeofday(&tv, NULL);
  return tv.tv_sec + tv.tv_usec * 1e-6;
}

#define GC_INVOKE_TIME_REPORT(with) do {\
  fprintf(stderr, "%s\n", with);\
  fprintf(stderr, "gc_invoke: %19.3f\n", gettimeofday_time() - program_invoke_time);\
  fprintf(stderr, "is_generational: %d\n", is_generational(gc));\
  fprintf(stderr, "is_major_gc: %d\n", is_major_gc(gc));\
} while(0)

#define GC_TIME_START do {\
  gc_time = gettimeofday_time();\
} while(0)

#define GC_TIME_STOP_AND_REPORT do {\
  gc_time = gettimeofday_time() - gc_time;\
  gc_total_time += gc_time;\
  fprintf(stderr, "gc_state: %d\n", gc->state);\
  fprintf(stderr, "live: %zu\n", gc->live);\
  fprintf(stderr, "majorgc_old_threshold: %zu\n", gc->majorgc_old_threshold);\
  fprintf(stderr, "gc_threshold: %zu\n", gc->threshold);\
  fprintf(stderr, "gc_time: %30.20f\n", gc_time);\
  fprintf(stderr, "gc_total_time: %30.20f\n\n", gc_total_time);\
} while(0)
#else
#define GC_INVOKE_TIME_REPORT(s)
#define GC_TIME_START
#define GC_TIME_STOP_AND_REPORT
#endif

#ifdef GC_DEBUG
#define DEBUG(x) (x)
#else
#define DEBUG(x)
#endif

#ifndef MRB_HEAP_PAGE_SIZE
#define MRB_HEAP_PAGE_SIZE 1024
#endif

#define GC_STEP_SIZE 1024

/* white: 001 or 010, black: 100, gray: 000 */
#define GC_GRAY 0
#define GC_WHITE_A 1
#define GC_WHITE_B (1 << 1)
#define GC_BLACK (1 << 2)
#define GC_WHITES (GC_WHITE_A | GC_WHITE_B)
#define GC_COLOR_MASK 7

#define paint_gray(o) ((o)->color = GC_GRAY)
#define paint_black(o) ((o)->color = GC_BLACK)
#define paint_white(o) ((o)->color = GC_WHITES)
#define paint_partial_white(s, o) ((o)->color = (s)->current_white_part)
#define is_gray(o) ((o)->color == GC_GRAY)
#define is_white(o) ((o)->color & GC_WHITES)
#define is_black(o) ((o)->color & GC_BLACK)
#define flip_white_part(s) ((s)->current_white_part = other_white_part(s))
#define other_white_part(s) ((s)->current_white_part ^ GC_WHITES)
#define is_dead(s, o) (((o)->color & other_white_part(s) & GC_WHITES) || (o)->tt == MRB_TT_FREE)

#define objects(p) ((RVALUE *)p->objects)

mrb_noreturn void mrb_raise_nomemory(mrb_state *mrb);

MRB_API void*
mrb_realloc_simple(mrb_state *mrb, void *p,  size_t len)
{
  void *p2;

  p2 = (mrb->allocf)(mrb, p, len, mrb->allocf_ud);
  if (!p2 && len > 0 && mrb->gc.heaps) {
    mrb_full_gc(mrb);
    p2 = (mrb->allocf)(mrb, p, len, mrb->allocf_ud);
  }

  return p2;
}

MRB_API void*
mrb_realloc(mrb_state *mrb, void *p, size_t len)
{
  void *p2;

  p2 = mrb_realloc_simple(mrb, p, len);
  if (len == 0) return p2;
  if (p2 == NULL) {
<<<<<<< HEAD
    if (mrb->gc.out_of_memory) {
      mrb_raise_nomemory(mrb);
      /* mrb_panic(mrb); */
    }
    else {
      mrb->gc.out_of_memory = TRUE;
      mrb_raise_nomemory(mrb);
    }
=======
    mrb->gc.out_of_memory = TRUE;
    mrb_raise_nomemory(mrb);
>>>>>>> 11cc7bed
  }
  else {
    mrb->gc.out_of_memory = FALSE;
  }

  return p2;
}

MRB_API void*
mrb_malloc(mrb_state *mrb, size_t len)
{
  return mrb_realloc(mrb, 0, len);
}

MRB_API void*
mrb_malloc_simple(mrb_state *mrb, size_t len)
{
  return mrb_realloc_simple(mrb, 0, len);
}

MRB_API void*
mrb_calloc(mrb_state *mrb, size_t nelem, size_t len)
{
  void *p;

  if (nelem > 0 && len > 0 &&
      nelem <= SIZE_MAX / len) {
    size_t size;
    size = nelem * len;
    p = mrb_malloc(mrb, size);

    memset(p, 0, size);
  }
  else {
    p = NULL;
  }

  return p;
}

MRB_API void
mrb_free(mrb_state *mrb, void *p)
{
  (mrb->allocf)(mrb, p, 0, mrb->allocf_ud);
}

MRB_API void*
mrb_alloca(mrb_state *mrb, size_t size)
{
  struct RString *s;
  s = (struct RString*)mrb_obj_alloc(mrb, MRB_TT_STRING, mrb->string_class);
  return s->as.heap.ptr = (char*)mrb_malloc(mrb, size);
}

static mrb_bool
heap_p(mrb_gc *gc, struct RBasic *object)
{
  mrb_heap_page* page;

  page = gc->heaps;
  while (page) {
    RVALUE *p;

    p = objects(page);
    if (&p[0].as.basic <= object && object <= &p[MRB_HEAP_PAGE_SIZE].as.basic) {
      return TRUE;
    }
    page = page->next;
  }
  return FALSE;
}

MRB_API mrb_bool
mrb_object_dead_p(mrb_state *mrb, struct RBasic *object) {
  mrb_gc *gc = &mrb->gc;
  if (!heap_p(gc, object)) return TRUE;
  return is_dead(gc, object);
}

static void
link_heap_page(mrb_gc *gc, mrb_heap_page *page)
{
  page->next = gc->heaps;
  if (gc->heaps)
    gc->heaps->prev = page;
  gc->heaps = page;
}

static void
unlink_heap_page(mrb_gc *gc, mrb_heap_page *page)
{
  if (page->prev)
    page->prev->next = page->next;
  if (page->next)
    page->next->prev = page->prev;
  if (gc->heaps == page)
    gc->heaps = page->next;
  page->prev = NULL;
  page->next = NULL;
}

static void
link_free_heap_page(mrb_gc *gc, mrb_heap_page *page)
{
  page->free_next = gc->free_heaps;
  if (gc->free_heaps) {
    gc->free_heaps->free_prev = page;
  }
  gc->free_heaps = page;
}

static void
unlink_free_heap_page(mrb_gc *gc, mrb_heap_page *page)
{
  if (page->free_prev)
    page->free_prev->free_next = page->free_next;
  if (page->free_next)
    page->free_next->free_prev = page->free_prev;
  if (gc->free_heaps == page)
    gc->free_heaps = page->free_next;
  page->free_prev = NULL;
  page->free_next = NULL;
}

static void
add_heap(mrb_state *mrb, mrb_gc *gc)
{
  mrb_heap_page *page = (mrb_heap_page *)mrb_calloc(mrb, 1, sizeof(mrb_heap_page) + MRB_HEAP_PAGE_SIZE * sizeof(RVALUE));
  RVALUE *p, *e;
  struct RBasic *prev = NULL;

  for (p = objects(page), e=p+MRB_HEAP_PAGE_SIZE; p<e; p++) {
    p->as.free.tt = MRB_TT_FREE;
    p->as.free.next = prev;
    prev = &p->as.basic;
  }
  page->freelist = prev;

  link_heap_page(gc, page);
  link_free_heap_page(gc, page);
}

#define DEFAULT_GC_INTERVAL_RATIO 200
#define DEFAULT_GC_STEP_RATIO 200
#define MAJOR_GC_INC_RATIO 120
#define MAJOR_GC_TOOMANY 10000
#define is_generational(gc) ((gc)->generational)
#define is_major_gc(gc) (is_generational(gc) && (gc)->full)
#define is_minor_gc(gc) (is_generational(gc) && !(gc)->full)

void
mrb_gc_init(mrb_state *mrb, mrb_gc *gc)
{
#ifndef MRB_GC_FIXED_ARENA
  gc->arena = (struct RBasic**)mrb_malloc(mrb, sizeof(struct RBasic*)*MRB_GC_ARENA_SIZE);
  gc->arena_capa = MRB_GC_ARENA_SIZE;
#endif

  gc->current_white_part = GC_WHITE_A;
  gc->heaps = NULL;
  gc->free_heaps = NULL;
  add_heap(mrb, gc);
  gc->interval_ratio = DEFAULT_GC_INTERVAL_RATIO;
  gc->step_ratio = DEFAULT_GC_STEP_RATIO;
#ifndef MRB_GC_TURN_OFF_GENERATIONAL
  gc->generational = TRUE;
  gc->full = TRUE;
#endif

#ifdef GC_PROFILE
  program_invoke_time = gettimeofday_time();
#endif
}

static void obj_free(mrb_state *mrb, struct RBasic *obj, int end);

static void
free_heap(mrb_state *mrb, mrb_gc *gc)
{
  mrb_heap_page *page = gc->heaps;
  mrb_heap_page *tmp;
  RVALUE *p, *e;

  while (page) {
    tmp = page;
    page = page->next;
    for (p = objects(tmp), e=p+MRB_HEAP_PAGE_SIZE; p<e; p++) {
      if (p->as.free.tt != MRB_TT_FREE)
        obj_free(mrb, &p->as.basic, TRUE);
    }
    mrb_free(mrb, tmp);
  }
}

void
mrb_gc_destroy(mrb_state *mrb, mrb_gc *gc)
{
  free_heap(mrb, gc);
#ifndef MRB_GC_FIXED_ARENA
  mrb_free(mrb, gc->arena);
#endif
}

static void
gc_protect(mrb_state *mrb, mrb_gc *gc, struct RBasic *p)
{
#ifdef MRB_GC_FIXED_ARENA
  if (gc->arena_idx >= MRB_GC_ARENA_SIZE) {
    /* arena overflow error */
    gc->arena_idx = MRB_GC_ARENA_SIZE - 4; /* force room in arena */
    mrb_exc_raise(mrb, mrb_obj_value(mrb->arena_err));
  }
#else
  if (gc->arena_idx >= gc->arena_capa) {
    /* extend arena */
    gc->arena_capa = (int)(gc->arena_capa * 3 / 2);
    gc->arena = (struct RBasic**)mrb_realloc(mrb, gc->arena, sizeof(struct RBasic*)*gc->arena_capa);
  }
#endif
  gc->arena[gc->arena_idx++] = p;
}

/* mrb_gc_protect() leaves the object in the arena */
MRB_API void
mrb_gc_protect(mrb_state *mrb, mrb_value obj)
{
  if (mrb_immediate_p(obj)) return;
  gc_protect(mrb, &mrb->gc, mrb_basic_ptr(obj));
}

#define GC_ROOT_NAME "_gc_root_"

/* mrb_gc_register() keeps the object from GC.

   Register your object when it's exported to C world,
   without reference from Ruby world, e.g. callback
   arguments.  Don't forget to remove the object using
   mrb_gc_unregister, otherwise your object will leak.
*/

MRB_API void
mrb_gc_register(mrb_state *mrb, mrb_value obj)
{
  mrb_sym root;
  mrb_value table;

  if (mrb_immediate_p(obj)) return;
  root = mrb_intern_lit(mrb, GC_ROOT_NAME);
  table = mrb_gv_get(mrb, root);
  if (mrb_nil_p(table) || !mrb_array_p(table)) {
    table = mrb_ary_new(mrb);
    mrb_gv_set(mrb, root, table);
  }
  mrb_ary_push(mrb, table, obj);
}

/* mrb_gc_unregister() removes the object from GC root. */
MRB_API void
mrb_gc_unregister(mrb_state *mrb, mrb_value obj)
{
  mrb_sym root;
  mrb_value table;
  struct RArray *a;
  mrb_int i;

  if (mrb_immediate_p(obj)) return;
  root = mrb_intern_lit(mrb, GC_ROOT_NAME);
  table = mrb_gv_get(mrb, root);
  if (mrb_nil_p(table)) return;
  if (!mrb_array_p(table)) {
    mrb_gv_set(mrb, root, mrb_nil_value());
    return;
  }
  a = mrb_ary_ptr(table);
  mrb_ary_modify(mrb, a);
  for (i = 0; i < ARY_LEN(a); i++) {
    if (mrb_ptr(ARY_PTR(a)[i]) == mrb_ptr(obj)) {
      mrb_int len = ARY_LEN(a)-1;
      mrb_value *ptr = ARY_PTR(a);

      ARY_SET_LEN(a, len);
      memmove(&ptr[i], &ptr[i + 1], (len - i) * sizeof(mrb_value));
      break;
    }
  }
}

MRB_API struct RBasic*
mrb_obj_alloc(mrb_state *mrb, enum mrb_vtype ttype, struct RClass *cls)
{
  struct RBasic *p;
  static const RVALUE RVALUE_zero = { { { NULL, NULL, MRB_TT_FALSE } } };
  mrb_gc *gc = &mrb->gc;

  if (cls) {
    enum mrb_vtype tt;

    switch (cls->tt) {
    case MRB_TT_CLASS:
    case MRB_TT_SCLASS:
    case MRB_TT_MODULE:
    case MRB_TT_ENV:
      break;
    default:
      mrb_raise(mrb, E_TYPE_ERROR, "allocation failure");
    }
    tt = MRB_INSTANCE_TT(cls);
    if (tt != MRB_TT_FALSE &&
        ttype != MRB_TT_SCLASS &&
        ttype != MRB_TT_ICLASS &&
        ttype != MRB_TT_ENV &&
        ttype != tt) {
      mrb_raisef(mrb, E_TYPE_ERROR, "allocation failure of %C", cls);
    }
  }

#ifdef MRB_GC_STRESS
  mrb_full_gc(mrb);
#endif
  if (gc->threshold < gc->live) {
    mrb_incremental_gc(mrb);
  }
  if (gc->free_heaps == NULL) {
    add_heap(mrb, gc);
  }

  p = gc->free_heaps->freelist;
  gc->free_heaps->freelist = ((struct free_obj*)p)->next;
  if (gc->free_heaps->freelist == NULL) {
    unlink_free_heap_page(gc, gc->free_heaps);
  }

  gc->live++;
  gc_protect(mrb, gc, p);
  *(RVALUE *)p = RVALUE_zero;
  p->tt = ttype;
  p->c = cls;
  paint_partial_white(gc, p);
  return p;
}

static inline void
add_gray_list(mrb_state *mrb, mrb_gc *gc, struct RBasic *obj)
{
#ifdef MRB_GC_STRESS
  if (obj->tt > MRB_TT_MAXDEFINE) {
    abort();
  }
#endif
  paint_gray(obj);
  obj->gcnext = gc->gray_list;
  gc->gray_list = obj;
}

static int
ci_nregs(mrb_callinfo *ci)
{
  struct RProc *p = ci->proc;
  int n = 0;

  if (!p) {
    if (ci->argc < 0) return 3;
    return ci->argc+2;
  }
  if (!MRB_PROC_CFUNC_P(p) && p->body.irep) {
    n = p->body.irep->nregs;
  }
  if (ci->argc < 0) {
    if (n < 3) n = 3; /* self + args + blk */
  }
  if (ci->argc > n) {
    n = ci->argc + 2; /* self + blk */
  }
  return n;
}

static void
mark_context_stack(mrb_state *mrb, struct mrb_context *c)
{
  size_t i;
  size_t e;
  mrb_value nil;

  if (c->stack == NULL) return;
  e = c->stack - c->stbase;
  if (c->ci) {
    e += ci_nregs(c->ci);
  }
  if (c->stbase + e > c->stend) e = c->stend - c->stbase;
  for (i=0; i<e; i++) {
    mrb_value v = c->stbase[i];

    if (!mrb_immediate_p(v)) {
      mrb_gc_mark(mrb, mrb_basic_ptr(v));
    }
  }
  e = c->stend - c->stbase;
  nil = mrb_nil_value();
  for (; i<e; i++) {
    c->stbase[i] = nil;
  }
}

static void
mark_context(mrb_state *mrb, struct mrb_context *c)
{
  int i;
  mrb_callinfo *ci;

 start:
  if (c->status == MRB_FIBER_TERMINATED) return;

  /* mark VM stack */
  mark_context_stack(mrb, c);

  /* mark call stack */
  if (c->cibase) {
    for (ci = c->cibase; ci <= c->ci; ci++) {
      mrb_gc_mark(mrb, (struct RBasic*)ci->env);
      mrb_gc_mark(mrb, (struct RBasic*)ci->proc);
      mrb_gc_mark(mrb, (struct RBasic*)ci->target_class);
    }
  }
  /* mark ensure stack */
  for (i=0; i<c->eidx; i++) {
    mrb_gc_mark(mrb, (struct RBasic*)c->ensure[i]);
  }
  /* mark fibers */
  mrb_gc_mark(mrb, (struct RBasic*)c->fib);
  if (c->prev) {
    c = c->prev;
    goto start;
  }
}

static void
gc_mark_children(mrb_state *mrb, mrb_gc *gc, struct RBasic *obj)
{
  mrb_assert(is_gray(obj));
  paint_black(obj);
  mrb_gc_mark(mrb, (struct RBasic*)obj->c);
  switch (obj->tt) {
  case MRB_TT_ICLASS:
    {
      struct RClass *c = (struct RClass*)obj;
      if (MRB_FLAG_TEST(c, MRB_FL_CLASS_IS_ORIGIN))
        mrb_gc_mark_mt(mrb, c);
      mrb_gc_mark(mrb, (struct RBasic*)((struct RClass*)obj)->super);
    }
    break;

  case MRB_TT_CLASS:
  case MRB_TT_MODULE:
  case MRB_TT_SCLASS:
    {
      struct RClass *c = (struct RClass*)obj;

      mrb_gc_mark_mt(mrb, c);
      mrb_gc_mark(mrb, (struct RBasic*)c->super);
    }
    /* fall through */

  case MRB_TT_OBJECT:
  case MRB_TT_DATA:
  case MRB_TT_EXCEPTION:
    mrb_gc_mark_iv(mrb, (struct RObject*)obj);
    break;

  case MRB_TT_PROC:
    {
      struct RProc *p = (struct RProc*)obj;

      mrb_gc_mark(mrb, (struct RBasic*)p->upper);
      mrb_gc_mark(mrb, (struct RBasic*)p->e.env);
    }
    break;

  case MRB_TT_ENV:
    {
      struct REnv *e = (struct REnv*)obj;
      mrb_int i, len;

      if (MRB_ENV_ONSTACK_P(e) && e->cxt && e->cxt->fib) {
        mrb_gc_mark(mrb, (struct RBasic*)e->cxt->fib);
      }
      len = MRB_ENV_LEN(e);
      for (i=0; i<len; i++) {
        mrb_gc_mark_value(mrb, e->stack[i]);
      }
    }
    break;

  case MRB_TT_FIBER:
    {
      struct mrb_context *c = ((struct RFiber*)obj)->cxt;

      if (c) mark_context(mrb, c);
    }
    break;

  case MRB_TT_ARRAY:
    {
      struct RArray *a = (struct RArray*)obj;
      size_t i, e=ARY_LEN(a);
      mrb_value *p = ARY_PTR(a);

      for (i=0; i<e; i++) {
        mrb_gc_mark_value(mrb, p[i]);
      }
    }
    break;

  case MRB_TT_HASH:
    mrb_gc_mark_iv(mrb, (struct RObject*)obj);
    mrb_gc_mark_hash(mrb, (struct RHash*)obj);
    break;

  case MRB_TT_STRING:
    if (RSTR_FSHARED_P(obj)) {
      struct RString *s = (struct RString*)obj;
      mrb_gc_mark(mrb, (struct RBasic*)s->as.heap.aux.fshared);
    }
    break;

  case MRB_TT_RANGE:
    mrb_gc_mark_range(mrb, (struct RRange*)obj);
    break;

  default:
    break;
  }
}

MRB_API void
mrb_gc_mark(mrb_state *mrb, struct RBasic *obj)
{
  if (obj == 0) return;
  if (!is_white(obj)) return;
  mrb_assert((obj)->tt != MRB_TT_FREE);
  add_gray_list(mrb, &mrb->gc, obj);
}

static void
obj_free(mrb_state *mrb, struct RBasic *obj, int end)
{
  DEBUG(fprintf(stderr, "obj_free(%p,tt=%d)\n",obj,obj->tt));
  switch (obj->tt) {
    /* immediate - no mark */
  case MRB_TT_TRUE:
  case MRB_TT_FIXNUM:
  case MRB_TT_SYMBOL:
    /* cannot happen */
    return;

#ifndef MRB_WITHOUT_FLOAT
  case MRB_TT_FLOAT:
#ifdef MRB_WORD_BOXING
    break;
#else
    return;
#endif
#endif

  case MRB_TT_OBJECT:
    mrb_gc_free_iv(mrb, (struct RObject*)obj);
    break;

  case MRB_TT_EXCEPTION:
    mrb_gc_free_iv(mrb, (struct RObject*)obj);
    break;

  case MRB_TT_CLASS:
  case MRB_TT_MODULE:
  case MRB_TT_SCLASS:
    mrb_gc_free_mt(mrb, (struct RClass*)obj);
    mrb_gc_free_iv(mrb, (struct RObject*)obj);
    mrb_mc_clear_by_class(mrb, (struct RClass*)obj);
    break;
  case MRB_TT_ICLASS:
    if (MRB_FLAG_TEST(obj, MRB_FL_CLASS_IS_ORIGIN))
      mrb_gc_free_mt(mrb, (struct RClass*)obj);
    mrb_mc_clear_by_class(mrb, (struct RClass*)obj);
    break;
  case MRB_TT_ENV:
    {
      struct REnv *e = (struct REnv*)obj;

      if (MRB_ENV_ONSTACK_P(e)) {
        /* cannot be freed */
        e->stack = NULL;
        break;
      }
      mrb_free(mrb, e->stack);
      e->stack = NULL;
    }
    break;

  case MRB_TT_FIBER:
    {
      struct mrb_context *c = ((struct RFiber*)obj)->cxt;

      if (c && c != mrb->root_c) {
        if (!end && c->status != MRB_FIBER_TERMINATED) {
          mrb_callinfo *ci = c->ci;
          mrb_callinfo *ce = c->cibase;

          while (ce <= ci) {
            struct REnv *e = ci->env;
            if (e && !mrb_object_dead_p(mrb, (struct RBasic*)e) &&
                e->tt == MRB_TT_ENV && MRB_ENV_ONSTACK_P(e)) {
              mrb_env_unshare(mrb, e);
            }
            ci--;
          }
        }
        mrb_free_context(mrb, c);
      }
    }
    break;

  case MRB_TT_ARRAY:
    if (ARY_SHARED_P(obj))
      mrb_ary_decref(mrb, ((struct RArray*)obj)->as.heap.aux.shared);
    else if (!ARY_EMBED_P(obj))
      mrb_free(mrb, ((struct RArray*)obj)->as.heap.ptr);
    break;

  case MRB_TT_HASH:
    mrb_gc_free_iv(mrb, (struct RObject*)obj);
    mrb_gc_free_hash(mrb, (struct RHash*)obj);
    break;

  case MRB_TT_STRING:
    mrb_gc_free_str(mrb, (struct RString*)obj);
    break;

  case MRB_TT_PROC:
    {
      struct RProc *p = (struct RProc*)obj;

      if (!MRB_PROC_CFUNC_P(p) && p->body.irep) {
        mrb_irep *irep = p->body.irep;
        if (end) {
          mrb_irep_cutref(mrb, irep);
        }
        mrb_irep_decref(mrb, irep);
      }
    }
    break;

  case MRB_TT_RANGE:
    mrb_gc_free_range(mrb, ((struct RRange*)obj));
    break;

  case MRB_TT_DATA:
    {
      struct RData *d = (struct RData*)obj;
      if (d->type && d->type->dfree) {
        d->type->dfree(mrb, d->data);
      }
      mrb_gc_free_iv(mrb, (struct RObject*)obj);
    }
    break;

  default:
    break;
  }
  obj->tt = MRB_TT_FREE;
}

static void
root_scan_phase(mrb_state *mrb, mrb_gc *gc)
{
  int i, e;

  if (!is_minor_gc(gc)) {
    gc->gray_list = NULL;
    gc->atomic_gray_list = NULL;
  }

  mrb_gc_mark_gv(mrb);
  /* mark arena */
  for (i=0,e=gc->arena_idx; i<e; i++) {
    mrb_gc_mark(mrb, gc->arena[i]);
  }
  /* mark class hierarchy */
  mrb_gc_mark(mrb, (struct RBasic*)mrb->object_class);

  /* mark built-in classes */
  mrb_gc_mark(mrb, (struct RBasic*)mrb->class_class);
  mrb_gc_mark(mrb, (struct RBasic*)mrb->module_class);
  mrb_gc_mark(mrb, (struct RBasic*)mrb->proc_class);
  mrb_gc_mark(mrb, (struct RBasic*)mrb->string_class);
  mrb_gc_mark(mrb, (struct RBasic*)mrb->array_class);
  mrb_gc_mark(mrb, (struct RBasic*)mrb->hash_class);
  mrb_gc_mark(mrb, (struct RBasic*)mrb->range_class);

#ifndef MRB_WITHOUT_FLOAT
  mrb_gc_mark(mrb, (struct RBasic*)mrb->float_class);
#endif
  mrb_gc_mark(mrb, (struct RBasic*)mrb->fixnum_class);
  mrb_gc_mark(mrb, (struct RBasic*)mrb->true_class);
  mrb_gc_mark(mrb, (struct RBasic*)mrb->false_class);
  mrb_gc_mark(mrb, (struct RBasic*)mrb->nil_class);
  mrb_gc_mark(mrb, (struct RBasic*)mrb->symbol_class);
  mrb_gc_mark(mrb, (struct RBasic*)mrb->kernel_module);

  mrb_gc_mark(mrb, (struct RBasic*)mrb->eException_class);
  mrb_gc_mark(mrb, (struct RBasic*)mrb->eStandardError_class);

  /* mark top_self */
  mrb_gc_mark(mrb, (struct RBasic*)mrb->top_self);
  /* mark exception */
  mrb_gc_mark(mrb, (struct RBasic*)mrb->exc);
  /* mark pre-allocated exception */
  mrb_gc_mark(mrb, (struct RBasic*)mrb->nomem_err);
  mrb_gc_mark(mrb, (struct RBasic*)mrb->stack_err);
#ifdef MRB_GC_FIXED_ARENA
  mrb_gc_mark(mrb, (struct RBasic*)mrb->arena_err);
#endif

  mark_context(mrb, mrb->c);
  if (mrb->root_c != mrb->c) {
    mark_context(mrb, mrb->root_c);
  }
}

/* rough estimation of number of GC marks (non recursive) */
static size_t
gc_gray_counts(mrb_state *mrb, mrb_gc *gc, struct RBasic *obj)
{
  size_t children = 0;

  switch (obj->tt) {
  case MRB_TT_ICLASS:
    children++;
    break;

  case MRB_TT_CLASS:
  case MRB_TT_SCLASS:
  case MRB_TT_MODULE:
    {
      struct RClass *c = (struct RClass*)obj;

      children += mrb_gc_mark_iv_size(mrb, (struct RObject*)obj);
      children += mrb_gc_mark_mt_size(mrb, c);
      children++;
    }
    break;

  case MRB_TT_OBJECT:
  case MRB_TT_DATA:
  case MRB_TT_EXCEPTION:
    children += mrb_gc_mark_iv_size(mrb, (struct RObject*)obj);
    break;

  case MRB_TT_ENV:
    children += MRB_ENV_LEN(obj);
    break;

  case MRB_TT_FIBER:
    {
      struct mrb_context *c = ((struct RFiber*)obj)->cxt;
      size_t i;
      mrb_callinfo *ci;

      if (!c || c->status == MRB_FIBER_TERMINATED) break;

      /* mark stack */
      i = c->stack - c->stbase;

      if (c->ci) {
        i += ci_nregs(c->ci);
      }
      if (c->stbase + i > c->stend) i = c->stend - c->stbase;
      children += i;

      /* mark ensure stack */
      children += c->eidx;

      /* mark closure */
      if (c->cibase) {
        for (i=0, ci = c->cibase; ci <= c->ci; i++, ci++)
          ;
      }
      children += i;
    }
    break;

  case MRB_TT_ARRAY:
    {
      struct RArray *a = (struct RArray*)obj;
      children += ARY_LEN(a);
    }
    break;

  case MRB_TT_HASH:
    children += mrb_gc_mark_iv_size(mrb, (struct RObject*)obj);
    children += mrb_gc_mark_hash_size(mrb, (struct RHash*)obj);
    break;

  case MRB_TT_PROC:
  case MRB_TT_RANGE:
    children+=2;
    break;

  default:
    break;
  }
  return children;
}


static void
gc_mark_gray_list(mrb_state *mrb, mrb_gc *gc) {
  while (gc->gray_list) {
    struct RBasic *obj = gc->gray_list;
    gc->gray_list = obj->gcnext;
    gc_mark_children(mrb, gc, obj);
  }
}


static size_t
incremental_marking_phase(mrb_state *mrb, mrb_gc *gc, size_t limit)
{
  size_t tried_marks = 0;

  while (gc->gray_list && tried_marks < limit) {
    struct RBasic *obj = gc->gray_list;
    gc->gray_list = obj->gcnext;
    gc_mark_children(mrb, gc, obj);
    tried_marks += gc_gray_counts(mrb, gc, obj);
  }

  return tried_marks;
}

static void
final_marking_phase(mrb_state *mrb, mrb_gc *gc)
{
  int i, e;

  /* mark arena */
  for (i=0,e=gc->arena_idx; i<e; i++) {
    mrb_gc_mark(mrb, gc->arena[i]);
  }
  mrb_gc_mark_gv(mrb);
  mark_context(mrb, mrb->c);
  if (mrb->c != mrb->root_c) {
    mark_context(mrb, mrb->root_c);
  }
  mrb_gc_mark(mrb, (struct RBasic*)mrb->exc);
  gc_mark_gray_list(mrb, gc);
  mrb_assert(gc->gray_list == NULL);
  gc->gray_list = gc->atomic_gray_list;
  gc->atomic_gray_list = NULL;
  gc_mark_gray_list(mrb, gc);
  mrb_assert(gc->gray_list == NULL);
}

static void
prepare_incremental_sweep(mrb_state *mrb, mrb_gc *gc)
{
  gc->state = MRB_GC_STATE_SWEEP;
  gc->sweeps = gc->heaps;
  gc->live_after_mark = gc->live;
}

static size_t
incremental_sweep_phase(mrb_state *mrb, mrb_gc *gc, size_t limit)
{
  mrb_heap_page *page = gc->sweeps;
  size_t tried_sweep = 0;

  while (page && (tried_sweep < limit)) {
    RVALUE *p = objects(page);
    RVALUE *e = p + MRB_HEAP_PAGE_SIZE;
    size_t freed = 0;
    mrb_bool dead_slot = TRUE;
    mrb_bool full = (page->freelist == NULL);

    if (is_minor_gc(gc) && page->old) {
      /* skip a slot which doesn't contain any young object */
      p = e;
      dead_slot = FALSE;
    }
    while (p<e) {
      if (is_dead(gc, &p->as.basic)) {
        if (p->as.basic.tt != MRB_TT_FREE) {
          obj_free(mrb, &p->as.basic, FALSE);
          if (p->as.basic.tt == MRB_TT_FREE) {
            p->as.free.next = page->freelist;
            page->freelist = (struct RBasic*)p;
            freed++;
          }
          else {
            dead_slot = FALSE;
          }
        }
      }
      else {
        if (!is_generational(gc))
          paint_partial_white(gc, &p->as.basic); /* next gc target */
        dead_slot = FALSE;
      }
      p++;
    }

    /* free dead slot */
    if (dead_slot && freed < MRB_HEAP_PAGE_SIZE) {
      mrb_heap_page *next = page->next;

      unlink_heap_page(gc, page);
      unlink_free_heap_page(gc, page);
      mrb_free(mrb, page);
      page = next;
    }
    else {
      if (full && freed > 0) {
        link_free_heap_page(gc, page);
      }
      if (page->freelist == NULL && is_minor_gc(gc))
        page->old = TRUE;
      else
        page->old = FALSE;
      page = page->next;
    }
    tried_sweep += MRB_HEAP_PAGE_SIZE;
    gc->live -= freed;
    gc->live_after_mark -= freed;
  }
  gc->sweeps = page;
  return tried_sweep;
}

static size_t
incremental_gc(mrb_state *mrb, mrb_gc *gc, size_t limit)
{
  switch (gc->state) {
  case MRB_GC_STATE_ROOT:
    root_scan_phase(mrb, gc);
    gc->state = MRB_GC_STATE_MARK;
    flip_white_part(gc);
    return 0;
  case MRB_GC_STATE_MARK:
    if (gc->gray_list) {
      return incremental_marking_phase(mrb, gc, limit);
    }
    else {
      final_marking_phase(mrb, gc);
      prepare_incremental_sweep(mrb, gc);
      return 0;
    }
  case MRB_GC_STATE_SWEEP: {
     size_t tried_sweep = 0;
     tried_sweep = incremental_sweep_phase(mrb, gc, limit);
     if (tried_sweep == 0)
       gc->state = MRB_GC_STATE_ROOT;
     return tried_sweep;
  }
  default:
    /* unknown state */
    mrb_assert(0);
    return 0;
  }
}

static void
incremental_gc_until(mrb_state *mrb, mrb_gc *gc, mrb_gc_state to_state)
{
  do {
    incremental_gc(mrb, gc, SIZE_MAX);
  } while (gc->state != to_state);
}

static void
incremental_gc_step(mrb_state *mrb, mrb_gc *gc)
{
  size_t limit = 0, result = 0;
  limit = (GC_STEP_SIZE/100) * gc->step_ratio;
  while (result < limit) {
    result += incremental_gc(mrb, gc, limit);
    if (gc->state == MRB_GC_STATE_ROOT)
      break;
  }

  gc->threshold = gc->live + GC_STEP_SIZE;
}

static void
clear_all_old(mrb_state *mrb, mrb_gc *gc)
{
  mrb_bool origin_mode = gc->generational;

  mrb_assert(is_generational(gc));
  if (is_major_gc(gc)) {
    /* finish the half baked GC */
    incremental_gc_until(mrb, gc, MRB_GC_STATE_ROOT);
  }

  /* Sweep the dead objects, then reset all the live objects
   * (including all the old objects, of course) to white. */
  gc->generational = FALSE;
  prepare_incremental_sweep(mrb, gc);
  incremental_gc_until(mrb, gc, MRB_GC_STATE_ROOT);
  gc->generational = origin_mode;

  /* The gray objects have already been painted as white */
  gc->atomic_gray_list = gc->gray_list = NULL;
}

MRB_API void
mrb_incremental_gc(mrb_state *mrb)
{
  mrb_gc *gc = &mrb->gc;

  if (gc->disabled || gc->iterating) return;

  GC_INVOKE_TIME_REPORT("mrb_incremental_gc()");
  GC_TIME_START;

  if (is_minor_gc(gc)) {
    incremental_gc_until(mrb, gc, MRB_GC_STATE_ROOT);
  }
  else {
    incremental_gc_step(mrb, gc);
  }

  if (gc->state == MRB_GC_STATE_ROOT) {
    mrb_assert(gc->live >= gc->live_after_mark);
    gc->threshold = (gc->live_after_mark/100) * gc->interval_ratio;
    if (gc->threshold < GC_STEP_SIZE) {
      gc->threshold = GC_STEP_SIZE;
    }

    if (is_major_gc(gc)) {
      size_t threshold = gc->live_after_mark/100 * MAJOR_GC_INC_RATIO;

      gc->full = FALSE;
      if (threshold < MAJOR_GC_TOOMANY) {
        gc->majorgc_old_threshold = threshold;
      }
      else {
        /* too many objects allocated during incremental GC, */
        /* instead of increasing threshold, invoke full GC. */
        mrb_full_gc(mrb);
      }
    }
    else if (is_minor_gc(gc)) {
      if (gc->live > gc->majorgc_old_threshold) {
        clear_all_old(mrb, gc);
        gc->full = TRUE;
      }
    }
  }

  GC_TIME_STOP_AND_REPORT;
}

/* Perform a full gc cycle */
MRB_API void
mrb_full_gc(mrb_state *mrb)
{
  mrb_gc *gc = &mrb->gc;

  if (!mrb->c) return;
  if (gc->disabled || gc->iterating) return;

  GC_INVOKE_TIME_REPORT("mrb_full_gc()");
  GC_TIME_START;

  if (is_generational(gc)) {
    /* clear all the old objects back to young */
    clear_all_old(mrb, gc);
    gc->full = TRUE;
  }
  else if (gc->state != MRB_GC_STATE_ROOT) {
    /* finish half baked GC cycle */
    incremental_gc_until(mrb, gc, MRB_GC_STATE_ROOT);
  }

  incremental_gc_until(mrb, gc, MRB_GC_STATE_ROOT);
  gc->threshold = (gc->live_after_mark/100) * gc->interval_ratio;

  if (is_generational(gc)) {
    gc->majorgc_old_threshold = gc->live_after_mark/100 * MAJOR_GC_INC_RATIO;
    gc->full = FALSE;
  }

  GC_TIME_STOP_AND_REPORT;
}

MRB_API void
mrb_garbage_collect(mrb_state *mrb)
{
  mrb_full_gc(mrb);
}

/*
 * Field write barrier
 *   Paint obj(Black) -> value(White) to obj(Black) -> value(Gray).
 */

MRB_API void
mrb_field_write_barrier(mrb_state *mrb, struct RBasic *obj, struct RBasic *value)
{
  mrb_gc *gc = &mrb->gc;

  if (!is_black(obj)) return;
  if (!is_white(value)) return;

  mrb_assert(gc->state == MRB_GC_STATE_MARK || (!is_dead(gc, value) && !is_dead(gc, obj)));
  mrb_assert(is_generational(gc) || gc->state != MRB_GC_STATE_ROOT);

  if (is_generational(gc) || gc->state == MRB_GC_STATE_MARK) {
    add_gray_list(mrb, gc, value);
  }
  else {
    mrb_assert(gc->state == MRB_GC_STATE_SWEEP);
    paint_partial_white(gc, obj); /* for never write barriers */
  }
}

/*
 * Write barrier
 *   Paint obj(Black) to obj(Gray).
 *
 *   The object that is painted gray will be traversed atomically in final
 *   mark phase. So you use this write barrier if it's frequency written spot.
 *   e.g. Set element on Array.
 */

MRB_API void
mrb_write_barrier(mrb_state *mrb, struct RBasic *obj)
{
  mrb_gc *gc = &mrb->gc;

  if (!is_black(obj)) return;

  mrb_assert(!is_dead(gc, obj));
  mrb_assert(is_generational(gc) || gc->state != MRB_GC_STATE_ROOT);
  paint_gray(obj);
  obj->gcnext = gc->atomic_gray_list;
  gc->atomic_gray_list = obj;
}

/*
 *  call-seq:
 *     GC.start                     -> nil
 *
 *  Initiates full garbage collection.
 *
 */

static mrb_value
gc_start(mrb_state *mrb, mrb_value obj)
{
  mrb_full_gc(mrb);
  return mrb_nil_value();
}

/*
 *  call-seq:
 *     GC.enable    -> true or false
 *
 *  Enables garbage collection, returning <code>true</code> if garbage
 *  collection was previously disabled.
 *
 *     GC.disable   #=> false
 *     GC.enable    #=> true
 *     GC.enable    #=> false
 *
 */

static mrb_value
gc_enable(mrb_state *mrb, mrb_value obj)
{
  mrb_bool old = mrb->gc.disabled;

  mrb->gc.disabled = FALSE;

  return mrb_bool_value(old);
}

/*
 *  call-seq:
 *     GC.disable    -> true or false
 *
 *  Disables garbage collection, returning <code>true</code> if garbage
 *  collection was already disabled.
 *
 *     GC.disable   #=> false
 *     GC.disable   #=> true
 *
 */

static mrb_value
gc_disable(mrb_state *mrb, mrb_value obj)
{
  mrb_bool old = mrb->gc.disabled;

  mrb->gc.disabled = TRUE;

  return mrb_bool_value(old);
}

/*
 *  call-seq:
 *     GC.interval_ratio      -> fixnum
 *
 *  Returns ratio of GC interval. Default value is 200(%).
 *
 */

static mrb_value
gc_interval_ratio_get(mrb_state *mrb, mrb_value obj)
{
  return mrb_fixnum_value(mrb->gc.interval_ratio);
}

/*
 *  call-seq:
 *     GC.interval_ratio = fixnum    -> nil
 *
 *  Updates ratio of GC interval. Default value is 200(%).
 *  GC start as soon as after end all step of GC if you set 100(%).
 *
 */

static mrb_value
gc_interval_ratio_set(mrb_state *mrb, mrb_value obj)
{
  mrb_int ratio;

  mrb_get_args(mrb, "i", &ratio);
  mrb->gc.interval_ratio = (int)ratio;
  return mrb_nil_value();
}

/*
 *  call-seq:
 *     GC.step_ratio    -> fixnum
 *
 *  Returns step span ratio of Incremental GC. Default value is 200(%).
 *
 */

static mrb_value
gc_step_ratio_get(mrb_state *mrb, mrb_value obj)
{
  return mrb_fixnum_value(mrb->gc.step_ratio);
}

/*
 *  call-seq:
 *     GC.step_ratio = fixnum   -> nil
 *
 *  Updates step span ratio of Incremental GC. Default value is 200(%).
 *  1 step of incrementalGC becomes long if a rate is big.
 *
 */

static mrb_value
gc_step_ratio_set(mrb_state *mrb, mrb_value obj)
{
  mrb_int ratio;

  mrb_get_args(mrb, "i", &ratio);
  mrb->gc.step_ratio = (int)ratio;
  return mrb_nil_value();
}

static void
change_gen_gc_mode(mrb_state *mrb, mrb_gc *gc, mrb_bool enable)
{
  if (gc->disabled || gc->iterating) {
    mrb_raise(mrb, E_RUNTIME_ERROR, "generational mode changed when GC disabled");
    return;
  }
  if (is_generational(gc) && !enable) {
    clear_all_old(mrb, gc);
    mrb_assert(gc->state == MRB_GC_STATE_ROOT);
    gc->full = FALSE;
  }
  else if (!is_generational(gc) && enable) {
    incremental_gc_until(mrb, gc, MRB_GC_STATE_ROOT);
    gc->majorgc_old_threshold = gc->live_after_mark/100 * MAJOR_GC_INC_RATIO;
    gc->full = FALSE;
  }
  gc->generational = enable;
}

/*
 *  call-seq:
 *     GC.generational_mode -> true or false
 *
 *  Returns generational or normal gc mode.
 *
 */

static mrb_value
gc_generational_mode_get(mrb_state *mrb, mrb_value self)
{
  return mrb_bool_value(mrb->gc.generational);
}

/*
 *  call-seq:
 *     GC.generational_mode = true or false -> true or false
 *
 *  Changes to generational or normal gc mode.
 *
 */

static mrb_value
gc_generational_mode_set(mrb_state *mrb, mrb_value self)
{
  mrb_bool enable;

  mrb_get_args(mrb, "b", &enable);
  if (mrb->gc.generational != enable)
    change_gen_gc_mode(mrb, &mrb->gc, enable);

  return mrb_bool_value(enable);
}


static void
gc_each_objects(mrb_state *mrb, mrb_gc *gc, mrb_each_object_callback *callback, void *data)
{
  mrb_heap_page* page;

  page = gc->heaps;
  while (page != NULL) {
    RVALUE *p;
    int i;

    p = objects(page);
    for (i=0; i < MRB_HEAP_PAGE_SIZE; i++) {
      if ((*callback)(mrb, &p[i].as.basic, data) == MRB_EACH_OBJ_BREAK)
        return;
    }
    page = page->next;
  }
}

void
mrb_objspace_each_objects(mrb_state *mrb, mrb_each_object_callback *callback, void *data)
{
  mrb_bool iterating = mrb->gc.iterating;

  mrb_full_gc(mrb);
  mrb->gc.iterating = TRUE;
  if (iterating) {
    gc_each_objects(mrb, &mrb->gc, callback, data);
  }
  else {
    struct mrb_jmpbuf *prev_jmp = mrb->jmp;
    struct mrb_jmpbuf c_jmp;

    MRB_TRY(&c_jmp) {
      mrb->jmp = &c_jmp;
      gc_each_objects(mrb, &mrb->gc, callback, data);
      mrb->jmp = prev_jmp;
      mrb->gc.iterating = iterating;
   } MRB_CATCH(&c_jmp) {
      mrb->gc.iterating = iterating;
      mrb->jmp = prev_jmp;
      MRB_THROW(prev_jmp);
    } MRB_END_EXC(&c_jmp);
  }
}

mrb_int
mrb_objspace_page_slot_size(void)
{
  const mrb_int i = sizeof(RVALUE);
  return i;
}

#ifdef GC_TEST
#ifdef GC_DEBUG
static mrb_value gc_test(mrb_state *, mrb_value);
#endif
#endif

void
mrb_init_gc(mrb_state *mrb)
{
  struct RClass *gc;

  mrb_static_assert(sizeof(RVALUE) <= sizeof(void*) * 6,
                    "RVALUE size must be within 6 words");

  gc = mrb_define_module(mrb, "GC");

  mrb_define_class_method(mrb, gc, "start", gc_start, MRB_ARGS_NONE());
  mrb_define_class_method(mrb, gc, "enable", gc_enable, MRB_ARGS_NONE());
  mrb_define_class_method(mrb, gc, "disable", gc_disable, MRB_ARGS_NONE());
  mrb_define_class_method(mrb, gc, "interval_ratio", gc_interval_ratio_get, MRB_ARGS_NONE());
  mrb_define_class_method(mrb, gc, "interval_ratio=", gc_interval_ratio_set, MRB_ARGS_REQ(1));
  mrb_define_class_method(mrb, gc, "step_ratio", gc_step_ratio_get, MRB_ARGS_NONE());
  mrb_define_class_method(mrb, gc, "step_ratio=", gc_step_ratio_set, MRB_ARGS_REQ(1));
  mrb_define_class_method(mrb, gc, "generational_mode=", gc_generational_mode_set, MRB_ARGS_REQ(1));
  mrb_define_class_method(mrb, gc, "generational_mode", gc_generational_mode_get, MRB_ARGS_NONE());
#ifdef GC_TEST
#ifdef GC_DEBUG
  mrb_define_class_method(mrb, gc, "test", gc_test, MRB_ARGS_NONE());
#endif
#endif
}<|MERGE_RESOLUTION|>--- conflicted
+++ resolved
@@ -225,19 +225,8 @@
   p2 = mrb_realloc_simple(mrb, p, len);
   if (len == 0) return p2;
   if (p2 == NULL) {
-<<<<<<< HEAD
-    if (mrb->gc.out_of_memory) {
-      mrb_raise_nomemory(mrb);
-      /* mrb_panic(mrb); */
-    }
-    else {
-      mrb->gc.out_of_memory = TRUE;
-      mrb_raise_nomemory(mrb);
-    }
-=======
     mrb->gc.out_of_memory = TRUE;
     mrb_raise_nomemory(mrb);
->>>>>>> 11cc7bed
   }
   else {
     mrb->gc.out_of_memory = FALSE;
