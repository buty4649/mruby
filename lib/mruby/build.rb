require "mruby/core_ext"
require "mruby/build/load_gems"
require "mruby/build/command"

module MRuby
  autoload :Gem, "mruby/gem"
  autoload :Lockfile, "mruby/lockfile"
  autoload :Presym, "mruby/presym"

  class << self
    def targets
      @targets ||= {}
    end

    def each_target(&block)
      return to_enum(:each_target) if block.nil?
      @targets.each do |key, target|
        target.instance_eval(&block)
      end
    end
  end

  class Toolchain
    class << self
      attr_accessor :toolchains

      def guess
        if cc = ENV["CC"] || ENV["CXX"]
          return "clang" if cc.include?("clang")
        else
          return "clang" if RUBY_PLATFORM =~ /darwin|(?:free|open)bsd/
          return "gcc" if RUBY_PLATFORM.include?("cygwin")
          return "visualcpp" if ENV.include?("VisualStudioVersion")
          return "visualcpp" if ENV.include?("VSINSTALLDIR")
        end
        "gcc"
      end
    end

    def initialize(name, &block)
      @name, @initializer = name.to_s, block
      MRuby::Toolchain.toolchains[@name] = self
    end

    def setup(conf, params={})
      conf.instance_exec(conf, params, &@initializer)
    end

    self.toolchains = {}
  end

  class Build
    class << self
      attr_accessor :current

      def mruby_config_path
        path = ENV['MRUBY_CONFIG'] || ENV['CONFIG']
        if path.nil? || path.empty?
          path = "#{MRUBY_ROOT}/build_config/default.rb"
        elsif !File.file?(path) && !Pathname.new(path).absolute?
          f = "#{MRUBY_ROOT}/build_config/#{path}.rb"
          path = File.exist?(f) ? f : File.extname(path).empty? ? f : path
        end
        path
      end

      def install_dir
        @install_dir ||= ENV['INSTALL_DIR'] || "#{MRUBY_ROOT}/bin"
      end
    end

    include Rake::DSL
    include LoadGems
    attr_accessor :name, :bins, :exts, :file_separator, :build_dir, :gem_clone_dir, :defines
    attr_reader :products, :libmruby_core_objs, :libmruby_objs, :gems, :toolchains, :presym, :mrbc_build, :gem_dir_to_repo_url

    alias libmruby libmruby_objs

    COMPILERS = %w(cc cxx objc asm)
    COMMANDS = COMPILERS + %w(linker archiver yacc gperf git exts mrbc)
    attr_block MRuby::Build::COMMANDS

    Exts = Struct.new(:object, :executable, :library, :presym_preprocessed)

    def initialize(name='host', build_dir=nil, internal: false, &block)
      @name = name.to_s

      unless current = MRuby.targets[@name]
        if ENV['OS'] == 'Windows_NT'
          @exts = Exts.new('.o', '.exe', '.a', '.pi')
        else
          @exts = Exts.new('.o', '', '.a', '.pi')
        end

        build_dir = build_dir || ENV['MRUBY_BUILD_DIR'] || "#{MRUBY_ROOT}/build"

        @file_separator = '/'
        @build_dir = "#{build_dir}/#{@name}"
        @gem_clone_dir = "#{build_dir}/repos/#{@name}"
        @defines = []
        @cc = Command::Compiler.new(self, %w(.c), label: "CC")
        @cxx = Command::Compiler.new(self, %w(.cc .cxx .cpp), label: "CXX")
        @objc = Command::Compiler.new(self, %w(.m), label: "OBJC")
        @asm = Command::Compiler.new(self, %w(.S .asm .s), label: "ASM")
        @linker = Command::Linker.new(self)
        @archiver = Command::Archiver.new(self)
        @yacc = Command::Yacc.new(self)
        @gperf = Command::Gperf.new(self)
        @git = Command::Git.new(self)
        @mrbc = Command::Mrbc.new(self)

        @products = []
        @bins = []
        @gems = MRuby::Gem::List.new
        @libmruby_core_objs = []
        @libmruby_objs = [@libmruby_core_objs]
        @enable_libmruby = true
        @build_mrbtest_lib_only = false
        @cxx_exception_enabled = false
        @cxx_exception_disabled = false
        @cxx_abi_enabled = false
        @enable_bintest = false
        @enable_test = false
        @enable_lock = true
        @enable_presym = true
        @mrbcfile_external = false
        @internal = internal
        @toolchains = []
        @gem_dir_to_repo_url = {}

        MRuby.targets[@name] = current = self
      end

      MRuby::Build.current = current
      begin
        current.instance_eval(&block)
      ensure
        if current.libmruby_enabled? && !current.mrbcfile_external?
          if current.presym_enabled?
            current.create_mrbc_build if current.host? || current.gems["mruby-bin-mrbc"]
          elsif current.host?
            current.build_mrbc_exec
          end
        end
        current.presym = Presym.new(current) if current.presym_enabled?
      end
    end

    def libmruby_enabled?
      @enable_libmruby
    end

    def disable_libmruby
      @enable_libmruby = false
    end

    def debug_enabled?
      @enable_debug
    end

    def enable_debug
      compilers.each do |c|
        c.defines += %w(MRB_DEBUG)
        if toolchains.any? { |toolchain| toolchain == "gcc" }
          c.flags += %w(-g3 -O0)
        end
      end
      @mrbc.compile_options += ' -g'

      @enable_debug = true
    end

    def presym_enabled?
      @enable_presym
    end

    def disable_presym
      if @enable_presym
        @enable_presym = false
        compilers.each{|c| c.defines << "MRB_NO_PRESYM"}
      end
    end

    def disable_lock
      @enable_lock = false
    end

    def lock_enabled?
      Lockfile.enabled? && @enable_lock
    end

    def disable_cxx_exception
      if @cxx_exception_enabled or @cxx_abi_enabled
        raise "cxx_exception already enabled"
      end
      @cxx_exception_disabled = true
    end

    def enable_cxx_exception
      return if @cxx_exception_enabled
      return if @cxx_abi_enabled
      if @cxx_exception_disabled
        raise "cxx_exception disabled"
      end
      @cxx_exception_enabled = true
      compilers.each { |c|
        c.defines += %w(MRB_USE_CXX_EXCEPTION)
        c.flags << c.cxx_exception_flag
      }
      linker.command = cxx.command if toolchains.find { |v| v == 'gcc' }
    end

    def cxx_exception_enabled?
      @cxx_exception_enabled
    end

    def cxx_abi_enabled?
      @cxx_abi_enabled
    end

    def enable_cxx_abi
      return if @cxx_abi_enabled
      if @cxx_exception_enabled
        raise "cxx_exception already enabled"
      end
      compilers.each { |c|
        c.defines += %w(MRB_USE_CXX_EXCEPTION MRB_USE_CXX_ABI)
        c.flags << c.cxx_compile_flag
        c.flags = c.flags.flatten - c.cxx_invalid_flags.flatten
      }
      linker.command = cxx.command if toolchains.find { |v| v == 'gcc' }
      @cxx_abi_enabled = true
    end

    def compile_as_cxx(src, cxx_src = nil, obj = nil, includes = [])
      #
      # If `cxx_src` is specified, this method behaves the same as before as
      # compatibility mode, but `.d` file is not read.
      #
      # If `cxx_src` is omitted, `.d` file is read by using mruby standard
      # Rake rule (C++ source name is also changed).
      #
      if cxx_src
        obj ||= cxx_src + @exts.object
        dsts = [obj]
        dsts << (cxx_src + @exts.presym_preprocessed) if presym_enabled?
        defines = []
        include_paths = ["#{MRUBY_ROOT}/src", *includes]
        dsts.each do |dst|
          file dst => cxx_src do |t|
            cxx.run t.name, t.prerequisites.first, defines, include_paths
          end
        end
      else
        cxx_src = "#{build_dir}/#{src.relative_path.to_s.remove_leading_parents}".ext << "-cxx.cxx"
        obj = cxx_src.ext(@exts.object)
      end

      file cxx_src => [src, __FILE__] do |t|
        mkdir_p File.dirname t.name
        IO.write t.name, <<EOS
#define __STDC_CONSTANT_MACROS
#define __STDC_LIMIT_MACROS

#ifndef MRB_USE_CXX_ABI
extern "C" {
#endif
#include "#{File.absolute_path src}"
#ifndef MRB_USE_CXX_ABI
}
#endif
EOS
      end

      obj
    end

    def enable_bintest
      @enable_bintest = true
    end

    def bintest_enabled?
      @enable_bintest
    end

    def toolchain(name=Toolchain.guess, params={})
      name = name.to_s
      tc = Toolchain.toolchains[name] || begin
        path = "#{MRUBY_ROOT}/tasks/toolchains/#{name}.rake"
        fail "Unknown #{name} toolchain" unless File.exist?(path)
        load path
        Toolchain.toolchains[name]
      end
      tc.setup(self, params)
      @toolchains.unshift name
    end

    def primary_toolchain
      @toolchains.first
    end

    def root
      MRUBY_ROOT
    end

    def enable_test
      @enable_test = true
    end
    alias build_mrbtest enable_test

    def test_enabled?
      @enable_test
    end

    def build_mrbc_exec
      gem :core => 'mruby-bin-mrbc' unless @gems['mruby-bin-mrbc']
    end

    def locks
      Lockfile.build(@name)
    end

    def mrbcfile
      return @mrbcfile if @mrbcfile

      gem_name = "mruby-bin-mrbc"
      if (gem = @gems[gem_name])
        @mrbcfile = exefile("#{gem.build.build_dir}/bin/mrbc")
      elsif !host? && (host = MRuby.targets["host"])
        if (gem = host.gems[gem_name])
          @mrbcfile = exefile("#{gem.build.build_dir}/bin/mrbc")
        elsif host.mrbcfile_external?
          @mrbcfile = host.mrbcfile
        end
      end
      @mrbcfile || fail("external mrbc or mruby-bin-mrbc gem in current('#{@name}') or 'host' build is required")
    end

    def mrbcfile=(path)
      @mrbcfile = path
      @mrbcfile_external = true
    end

    def mrbcfile_external?
      @mrbcfile_external
    end

    def compilers
      COMPILERS.map do |c|
        instance_variable_get("@#{c}")
      end
    end

    def define_rules
      compilers.each do |compiler|
<<<<<<< HEAD
        if respond_to?(:enable_gems?) && enable_gems?
          compiler.defines -= %w(MRB_NO_GEMS)
        else
          compiler.defines += %w(MRB_NO_GEMS)
        end
=======
        compiler.defines << "MRB_NO_GEMS" unless enable_gems? && libmruby_enabled?
        compiler.defines |= %w(MRB_USE_DEBUG_HOOK) if use_mrdb
>>>>>>> 5e814ea9
      end
      [@cc, *(@cxx if cxx_exception_enabled?)].each do |compiler|
        compiler.define_rules(@build_dir, MRUBY_ROOT, @exts.object)
        compiler.define_rules(@build_dir, MRUBY_ROOT, @exts.presym_preprocessed) if presym_enabled?
      end
    end

    def define_installer(src)
      dst = "#{self.class.install_dir}/#{File.basename(src)}"
      file dst => src do
        install_D src, dst
      end
      dst
    end

    def define_installer_if_needed(bin)
      exe = exefile("#{build_dir}/bin/#{bin}")
      host? ? define_installer(exe) : exe
    end

    def filename(name)
      if name.is_a?(Array)
        name.flatten.map { |n| filename(n) }
      else
        name.gsub('/', file_separator)
      end
    end

    def exefile(name)
      if name.is_a?(Array)
        name.flatten.map { |n| exefile(n) }
      elsif File.extname(name).empty?
        "#{name}#{exts.executable}"
      else
        # `name` sometimes have (non-standard) extension (e.g. `.bat`).
        name
      end
    end

    def objfile(name)
      if name.is_a?(Array)
        name.flatten.map { |n| objfile(n) }
      else
        "#{name}#{exts.object}"
      end
    end

    def libfile(name)
      if name.is_a?(Array)
        name.flatten.map { |n| libfile(n) }
      else
        "#{name}#{exts.library}"
      end
    end

    def build_mrbtest_lib_only
      @build_mrbtest_lib_only = true
    end

    def build_mrbtest_lib_only?
      @build_mrbtest_lib_only
    end

    def verbose_flag
      Rake.verbose ? ' -v' : ''
    end

    def run_test
      puts ">>> Test #{name} <<<"
      mrbtest = exefile("#{build_dir}/bin/mrbtest")
      sh "#{filename mrbtest.relative_path}#{verbose_flag}"
      puts
    end

    def run_bintest
      puts ">>> Bintest #{name} <<<"
      targets = @gems.select { |v| File.directory? "#{v.dir}/bintest" }.map { |v| filename v.dir }
      targets << filename(".") if File.directory? "./bintest"
      mrbc = @gems["mruby-bin-mrbc"] ? exefile("#{@build_dir}/bin/mrbc") : mrbcfile
      env = {"BUILD_DIR" => @build_dir, "MRBCFILE" => mrbc}
      sh env, "ruby test/bintest.rb#{verbose_flag} #{targets.join ' '}"
    end

    def print_build_summary
      puts "================================================"
      puts "      Config Name: #{@name}"
      puts " Output Directory: #{self.build_dir.relative_path}"
      puts "         Binaries: #{@bins.join(', ')}" unless @bins.empty?
      unless @gems.empty?
        puts "    Included Gems:"
        gems = @gems.sort_by { |gem| gem.name }
        gems.each do |gem|
          gem_version = " - #{gem.version}" if gem.version != '0.0.0'
          gem_summary = " - #{gem.summary}" if gem.summary
          puts "             #{gem.name}#{gem_version}#{gem_summary}"
          puts "               - Binaries: #{gem.bins.join(', ')}" unless gem.bins.empty?
        end
      end
      puts "================================================"
      puts
    end

    def libmruby_static
      libfile("#{build_dir}/lib/libmruby")
    end

    def libmruby_core_static
      libfile("#{build_dir}/lib/libmruby_core")
    end

    def libraries
      [libmruby_static]
    end

    def host?
      @name == "host"
    end

    def internal?
      @internal
    end

    protected

    attr_writer :presym

    def create_mrbc_build
      exclusions = %i[@name @build_dir @gems @enable_test @enable_bintest @internal]
      name = "#{@name}/mrbc"
      MRuby.targets.delete(name)
      build = self.class.new(name, internal: true){}
      build.build_dir = "#{@build_dir}/mrbc"
      instance_variables.each do |n|
        next if exclusions.include?(n)
        v = instance_variable_get(n)
        v = case v
            when nil, true, false, Numeric; v
            when String, Command; v.clone
            else Marshal.load(Marshal.dump(v))  # deep clone
            end
        build.instance_variable_set(n, v)
      end
      build.build_mrbc_exec
      build.disable_libmruby
      build.disable_presym
      @mrbc_build = build
      self.mrbcfile = build.mrbcfile
      build
    end
  end # Build

  class CrossBuild < Build
    attr_block %w(test_runner)
    # cross compiling targets for building native extensions.
    # host  - arch of where the built binary will run
    # build - arch of the machine building the binary
    attr_accessor :host_target, :build_target

    def initialize(name, build_dir=nil, &block)
      @test_runner = Command::CrossTestRunner.new(self)
      super
      unless mrbcfile_external? || MRuby.targets['host']
        # add minimal 'host'
        MRuby::Build.new('host') do |conf|
          conf.toolchain
          conf.build_mrbc_exec
          conf.disable_libmruby
          conf.disable_presym
        end
      end
    end

    def mrbcfile
      mrbcfile_external? ? super : MRuby::targets['host'].mrbcfile
    end

    def run_test
      @test_runner.runner_options << verbose_flag
      mrbtest = exefile("#{build_dir}/bin/mrbtest")
      if (@test_runner.command == nil)
        puts "You should run #{mrbtest} on target device."
        puts
      else
        @test_runner.run(mrbtest)
      end
    end

    protected

    def create_mrbc_build; end
  end # CrossBuild
end # MRuby<|MERGE_RESOLUTION|>--- conflicted
+++ resolved
@@ -353,16 +353,7 @@
 
     def define_rules
       compilers.each do |compiler|
-<<<<<<< HEAD
-        if respond_to?(:enable_gems?) && enable_gems?
-          compiler.defines -= %w(MRB_NO_GEMS)
-        else
-          compiler.defines += %w(MRB_NO_GEMS)
-        end
-=======
         compiler.defines << "MRB_NO_GEMS" unless enable_gems? && libmruby_enabled?
-        compiler.defines |= %w(MRB_USE_DEBUG_HOOK) if use_mrdb
->>>>>>> 5e814ea9
       end
       [@cc, *(@cxx if cxx_exception_enabled?)].each do |compiler|
         compiler.define_rules(@build_dir, MRUBY_ROOT, @exts.object)
