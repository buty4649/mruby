##
# String(Ext) Test

assert('String#getbyte') do
  str1 = "hello"
  bytes1 = [104, 101, 108, 108, 111]
  assert_equal bytes1[0], str1.getbyte(0)
  assert_equal bytes1[-1], str1.getbyte(-1)
  assert_equal bytes1[6], str1.getbyte(6)

  str2 = "\xFF"
  bytes2 = [0xFF]
  assert_equal bytes2[0], str2.getbyte(0)
end

assert('String#dump') do
  ("\1" * 100).dump     # should not raise an exception - regress #1210
  "\0".inspect == "\"\\000\"" and
  "foo".dump == "\"foo\""
end

assert('String#strip') do
  s = "  abc  " 
  s.strip
  "".strip == "" and " \t\r\n\f\v".strip == "" and
  "\0a\0".strip == "\0a" and
  "abc".strip     == "abc" and
  "  abc".strip   == "abc" and
  "abc  ".strip   == "abc" and
  "  abc  ".strip == "abc" and
  s == "  abc  "
end

assert('String#lstrip') do
  s = "  abc  " 
  s.lstrip
  "".lstrip == "" and " \t\r\n\f\v".lstrip == "" and
  "\0a\0".lstrip == "\0a\0" and
  "abc".lstrip     == "abc"   and
  "  abc".lstrip   == "abc"   and
  "abc  ".lstrip   == "abc  " and
  "  abc  ".lstrip == "abc  " and
  s == "  abc  "
end

assert('String#rstrip') do
  s = "  abc  " 
  s.rstrip
  "".rstrip == "" and " \t\r\n\f\v".rstrip == "" and
  "\0a\0".rstrip == "\0a" and
  "abc".rstrip     == "abc"   and
  "  abc".rstrip   == "  abc" and
  "abc  ".rstrip   == "abc"   and
  "  abc  ".rstrip == "  abc" and
  s == "  abc  "
end

assert('String#strip!') do
  s = "  abc  "
  t = "abc"
  s.strip! == "abc" and s == "abc" and t.strip! == nil
end

assert('String#lstrip!') do
  s = "  abc  "
  t = "abc  "
  s.lstrip! == "abc  " and s == "abc  " and t.lstrip! == nil
end

assert('String#rstrip!') do
  s = "  abc  "
  t = "  abc"
  s.rstrip! == "  abc" and s == "  abc" and t.rstrip! == nil
end

assert('String#swapcase') do
  assert_equal "hELLO", "Hello".swapcase
  assert_equal "CyBeR_pUnK11", "cYbEr_PuNk11".swapcase
end

assert('String#swapcase!') do
  s = "Hello"
  t = s.clone
  t.swapcase!
  assert_equal s.swapcase, t
end

assert('String#concat') do
  s = "Hello "
  s.concat "World!"
  t = "Hello "
  t << "World!"
  assert_equal "Hello World!", t
  assert_equal "Hello World!", s
end

assert('String#casecmp') do
  assert_equal 1, "abcdef".casecmp("abcde")
  assert_equal 0, "aBcDeF".casecmp("abcdef")
  assert_equal(-1, "abcdef".casecmp("abcdefg"))
  assert_equal 0, "abcdef".casecmp("ABCDEF")
end

assert('String#start_with?') do
  assert_true "hello".start_with?("heaven", "hell")
  assert_true !"hello".start_with?("heaven", "paradise")
<<<<<<< HEAD
  assert_raise TypeError do "hello".start_with?(true) end
=======
  assert_true !"h".start_with?("heaven", "hell")
>>>>>>> 91b878e5
end

assert('String#end_with?') do
  assert_true "string".end_with?("ing", "mng")
  assert_true !"string".end_with?("str", "tri")
<<<<<<< HEAD
  assert_raise TypeError do "hello".end_with?(true) end
=======
  assert_true !"ng".end_with?("ing", "mng")
>>>>>>> 91b878e5
end<|MERGE_RESOLUTION|>--- conflicted
+++ resolved
@@ -104,19 +104,13 @@
 assert('String#start_with?') do
   assert_true "hello".start_with?("heaven", "hell")
   assert_true !"hello".start_with?("heaven", "paradise")
-<<<<<<< HEAD
+  assert_true !"h".start_with?("heaven", "hell")
   assert_raise TypeError do "hello".start_with?(true) end
-=======
-  assert_true !"h".start_with?("heaven", "hell")
->>>>>>> 91b878e5
 end
 
 assert('String#end_with?') do
   assert_true "string".end_with?("ing", "mng")
   assert_true !"string".end_with?("str", "tri")
-<<<<<<< HEAD
+  assert_true !"ng".end_with?("ing", "mng")
   assert_raise TypeError do "hello".end_with?(true) end
-=======
-  assert_true !"ng".end_with?("ing", "mng")
->>>>>>> 91b878e5
 end